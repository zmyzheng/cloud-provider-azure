--- conflicted
+++ resolved
@@ -137,10 +137,6 @@
 	VMSSKey = "k8svmssKey"
 	// VMASKey is the key when querying vmss cache
 	VMASKey = "k8svmasKey"
-<<<<<<< HEAD
-
-=======
->>>>>>> 73d13645
 	// NonVmssUniformNodesKey is the key when querying nonVmssUniformNodes cache
 	NonVmssUniformNodesKey = "k8sNonVmssUniformNodesKey"
 	// AvailabilitySetNodesKey is the availability set nodes key
@@ -169,9 +165,6 @@
 	VmssFlexCacheTTLDefaultInSeconds = 600
 	// VmssFlexVMCacheTTLDefaultInSeconds is the TTL of the vmss flex vm cache
 	VmssFlexVMCacheTTLDefaultInSeconds = 600
-
-	// NonVmssUniformNodesCacheTTLDefaultInSeconds is the TTL of the vmss flex node cache
-	NonVmssUniformNodesCacheTTLDefaultInSeconds = 900
 
 	// ZoneFetchingInterval defines the interval of performing zoneClient.GetZones
 	ZoneFetchingInterval = 30 * time.Minute
