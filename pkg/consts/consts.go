--- conflicted
+++ resolved
@@ -137,26 +137,20 @@
 	VMSSKey = "k8svmssKey"
 	// VMASKey is the key when querying vmss cache
 	VMASKey = "k8svmasKey"
-<<<<<<< HEAD
 
 	// NonVmssUniformNodesKey is the key when querying nonVmssUniformNodes cache
 	NonVmssUniformNodesKey = "k8sNonVmssUniformNodesKey"
-=======
 	// AvailabilitySetNodesKey is the availability set nodes key
 	AvailabilitySetNodesKey = "k8sAvailabilitySetNodesKey"
->>>>>>> b6782488
 
 	// VmssFlexKey is the key when querying vmssFlexVM cache
 	VmssFlexKey = "k8sVmssFlexKey"
 
-<<<<<<< HEAD
-=======
 	// GetNodeVmssFlexIDLockKey is the key for getting the lock for getNodeVmssFlexID function
 	GetNodeVmssFlexIDLockKey = "k8sGetNodeVmssFlexIDLockKey"
 
 	// AvailabilitySetNodesCacheTTLDefaultInSeconds is the TTL of the availabilitySet node cache
 	AvailabilitySetNodesCacheTTLDefaultInSeconds = 900
->>>>>>> b6782488
 	// VMSSCacheTTLDefaultInSeconds is the TTL of the vmss cache
 	VMSSCacheTTLDefaultInSeconds = 600
 	// VMSSVirtualMachinesCacheTTLDefaultInSeconds is the TTL of the vmss vm cache
@@ -171,12 +165,9 @@
 	// VmssFlexVMStatusCacheTTLInSeconds is the TTL of the vmss flex vm status cache
 	VmssFlexVMStatusCacheTTLInSeconds = 600
 
-<<<<<<< HEAD
 	// NonVmssUniformNodesCacheTTLDefaultInSeconds is the TTL of the vmss flex node cache
 	NonVmssUniformNodesCacheTTLDefaultInSeconds = 900
 
-=======
->>>>>>> b6782488
 	// ZoneFetchingInterval defines the interval of performing zoneClient.GetZones
 	ZoneFetchingInterval = 30 * time.Minute
 )
