/*
Copyright 2020 The Kubernetes Authors.

Licensed under the Apache License, Version 2.0 (the "License");
you may not use this file except in compliance with the License.
You may obtain a copy of the License at

    http://www.apache.org/licenses/LICENSE-2.0

Unless required by applicable law or agreed to in writing, software
distributed under the License is distributed on an "AS IS" BASIS,
WITHOUT WARRANTIES OR CONDITIONS OF ANY KIND, either express or implied.
See the License for the specific language governing permissions and
limitations under the License.
*/

package provider

import (
	"context"
	"errors"
	"fmt"
	"net/http"
	"path"
	"regexp"
	"strings"
	"sync"
	"time"

	"github.com/Azure/azure-sdk-for-go/services/compute/mgmt/2021-07-01/compute"

	"k8s.io/apimachinery/pkg/types"
	kwait "k8s.io/apimachinery/pkg/util/wait"
	"k8s.io/client-go/util/flowcontrol"
	cloudprovider "k8s.io/cloud-provider"
	volerr "k8s.io/cloud-provider/volume/errors"
	"k8s.io/klog/v2"

	azcache "sigs.k8s.io/cloud-provider-azure/pkg/cache"
	"sigs.k8s.io/cloud-provider-azure/pkg/consts"
)

const (
	// Disk Caching is not supported for disks 4 TiB and larger
	// https://docs.microsoft.com/en-us/azure/virtual-machines/premium-storage-performance#disk-caching
	diskCachingLimit = 4096 // GiB

	maxLUN                 = 64 // max number of LUNs per VM
	errStatusCode400       = "statuscode=400"
	errInvalidParameter    = `code="invalidparameter"`
	errTargetInstanceIds   = `target="instanceids"`
	sourceSnapshot         = "snapshot"
	sourceVolume           = "volume"
	attachDiskMapKeySuffix = "attachdiskmap"
	detachDiskMapKeySuffix = "detachdiskmap"

	// WriteAcceleratorEnabled support for Azure Write Accelerator on Azure Disks
	// https://docs.microsoft.com/azure/virtual-machines/windows/how-to-enable-write-accelerator
	WriteAcceleratorEnabled = "writeacceleratorenabled"

	// see https://docs.microsoft.com/en-us/rest/api/compute/disks/createorupdate#create-a-managed-disk-by-copying-a-snapshot.
	diskSnapshotPath = "/subscriptions/%s/resourceGroups/%s/providers/Microsoft.Compute/snapshots/%s"

	// see https://docs.microsoft.com/en-us/rest/api/compute/disks/createorupdate#create-a-managed-disk-from-an-existing-managed-disk-in-the-same-or-different-subscription.
	managedDiskPath = "/subscriptions/%s/resourceGroups/%s/providers/Microsoft.Compute/disks/%s"
)

var defaultBackOff = kwait.Backoff{
	Steps:    20,
	Duration: 2 * time.Second,
	Factor:   1.5,
	Jitter:   0.0,
}

var (
	managedDiskPathRE  = regexp.MustCompile(`.*/subscriptions/(?:.*)/resourceGroups/(?:.*)/providers/Microsoft.Compute/disks/(.+)`)
	diskSnapshotPathRE = regexp.MustCompile(`.*/subscriptions/(?:.*)/resourceGroups/(?:.*)/providers/Microsoft.Compute/snapshots/(.+)`)
)

type controllerCommon struct {
	subscriptionID        string
	location              string
	extendedLocation      *ExtendedLocation
	storageEndpointSuffix string
	resourceGroup         string
	diskStateMap          sync.Map // <diskURI, attaching/detaching state>
	lockMap               *lockMap
	cloud                 *Cloud
	// disk queue that is waiting for attach or detach on specific node
	// <nodeName, map<diskURI, *AttachDiskOptions/DetachDiskOptions>>
	attachDiskMap sync.Map
	detachDiskMap sync.Map
	// attach/detach disk rate limiter
	diskOpRateLimiter flowcontrol.RateLimiter
}

// AttachDiskOptions attach disk options
type AttachDiskOptions struct {
	cachingMode             compute.CachingTypes
	diskName                string
	diskEncryptionSetID     string
	writeAcceleratorEnabled bool
	lun                     int32
}

// ExtendedLocation contains additional info about the location of resources.
type ExtendedLocation struct {
	// Name - The name of the extended location.
	Name string `json:"name,omitempty"`
	// Type - The type of the extended location.
	Type string `json:"type,omitempty"`
}

// getNodeVMSet gets the VMSet interface based on config.VMType and the real virtual machine type.
func (c *controllerCommon) getNodeVMSet(nodeName types.NodeName, crt azcache.AzureCacheReadType) (VMSet, error) {
	// 1. vmType is standard, return cloud.VMSet directly.
	if c.cloud.VMType == consts.VMTypeStandard {
		return c.cloud.VMSet, nil
	}

	// 2. vmType is Virtual Machine Scale Set (vmss), convert vmSet to ScaleSet.
	ss, ok := c.cloud.VMSet.(*ScaleSet)
	if !ok {
		return nil, fmt.Errorf("error of converting vmSet (%q) to ScaleSet with vmType %q", c.cloud.VMSet, c.cloud.VMType)
	}

<<<<<<< HEAD
	vmManagementType, err := ss.getVMManagementType(mapNodeNameToVMName(nodeName), crt)
=======
	vmManagementType, err := ss.getVMManagementTypeByNodeName(mapNodeNameToVMName(nodeName), crt)
>>>>>>> 73d13645
	if err != nil {
		return nil, fmt.Errorf("getNodeVMSet: failed to check the node %s management type: %w", mapNodeNameToVMName(nodeName), err)
	}
	// 3. If the node is managed by availability set, then return ss.availabilitySet.
	if vmManagementType == ManagedByAvSet {
		// vm is managed by availability set.
		return ss.availabilitySet, nil
	} else if vmManagementType == ManagedByVmssFlex {
		// 4. If the node is managed by vmss flex, then return ss.flexScaleSet.
		// vm is managed by vmss flex.
		return ss.flexScaleSet, nil
	} else {
		// 5. Node is managed by vmss
		return ss, nil
	}
<<<<<<< HEAD
=======
	if vmManagementType == ManagedByVmssFlex {
		// 4. If the node is managed by vmss flex, then return ss.flexScaleSet.
		// vm is managed by vmss flex.
		return ss.flexScaleSet, nil
	}

	// 5. Node is managed by vmss
	return ss, nil

>>>>>>> 73d13645
}

// AttachDisk attaches a disk to vm
// parameter async indicates whether allow multiple batch disk attach on one node in parallel
// return (lun, error)
func (c *controllerCommon) AttachDisk(ctx context.Context, async bool, diskName, diskURI string, nodeName types.NodeName,
	cachingMode compute.CachingTypes, disk *compute.Disk) (int32, error) {
	diskEncryptionSetID := ""
	writeAcceleratorEnabled := false

	// there is possibility that disk is nil when GetDisk is throttled
	// don't check disk state when GetDisk is throttled
	if disk != nil {
		if disk.ManagedBy != nil && (disk.MaxShares == nil || *disk.MaxShares <= 1) {
			vmset, err := c.getNodeVMSet(nodeName, azcache.CacheReadTypeUnsafe)
			if err != nil {
				return -1, err
			}
			attachedNode, err := vmset.GetNodeNameByProviderID(*disk.ManagedBy)
			if err != nil {
				return -1, err
			}
			if strings.EqualFold(string(nodeName), string(attachedNode)) {
				klog.Warningf("volume %s is actually attached to current node %s, invalidate vm cache and return error", diskURI, nodeName)
				// update VM(invalidate vm cache)
				if errUpdate := c.UpdateVM(ctx, nodeName); errUpdate != nil {
					return -1, errUpdate
				}
				lun, _, err := c.GetDiskLun(diskName, diskURI, nodeName)
				return lun, err
			}

			attachErr := fmt.Sprintf(
				"disk(%s) already attached to node(%s), could not be attached to node(%s)",
				diskURI, *disk.ManagedBy, nodeName)
			klog.V(2).Infof("found dangling volume %s attached to node %s, could not be attached to node(%s)", diskURI, attachedNode, nodeName)
			return -1, volerr.NewDanglingError(attachErr, attachedNode, "")
		}

		if disk.DiskProperties != nil {
			if disk.DiskProperties.DiskSizeGB != nil && *disk.DiskProperties.DiskSizeGB >= diskCachingLimit && cachingMode != compute.CachingTypesNone {
				// Disk Caching is not supported for disks 4 TiB and larger
				// https://docs.microsoft.com/en-us/azure/virtual-machines/premium-storage-performance#disk-caching
				cachingMode = compute.CachingTypesNone
				klog.Warningf("size of disk(%s) is %dGB which is bigger than limit(%dGB), set cacheMode as None",
					diskURI, *disk.DiskProperties.DiskSizeGB, diskCachingLimit)
			}

			if disk.DiskProperties.Encryption != nil &&
				disk.DiskProperties.Encryption.DiskEncryptionSetID != nil {
				diskEncryptionSetID = *disk.DiskProperties.Encryption.DiskEncryptionSetID
			}

			if disk.DiskProperties.DiskState != compute.DiskStateUnattached && (disk.MaxShares == nil || *disk.MaxShares <= 1) {
				return -1, fmt.Errorf("state of disk(%s) is %s, not in expected %s state", diskURI, disk.DiskProperties.DiskState, compute.DiskStateUnattached)
			}
		}

		if v, ok := disk.Tags[WriteAcceleratorEnabled]; ok {
			if v != nil && strings.EqualFold(*v, "true") {
				writeAcceleratorEnabled = true
			}
		}
	}

	options := AttachDiskOptions{
		lun:                     -1,
		diskName:                diskName,
		cachingMode:             cachingMode,
		diskEncryptionSetID:     diskEncryptionSetID,
		writeAcceleratorEnabled: writeAcceleratorEnabled,
	}
	node := strings.ToLower(string(nodeName))
	diskuri := strings.ToLower(diskURI)
	if err := c.insertAttachDiskRequest(diskuri, node, &options); err != nil {
		return -1, err
	}

	c.lockMap.LockEntry(node)
	unlock := false
	defer func() {
		if !unlock {
			c.lockMap.UnlockEntry(node)
		}
	}()

	diskMap, err := c.cleanAttachDiskRequests(node)
	if err != nil {
		return -1, err
	}

	lun, err := c.SetDiskLun(nodeName, diskuri, diskMap)
	if err != nil {
		return -1, err
	}

	klog.V(2).Infof("Trying to attach volume %s lun %d to node %s, diskMap: %s", diskURI, lun, nodeName, diskMap)
	if len(diskMap) == 0 {
		return lun, nil
	}

	vmset, err := c.getNodeVMSet(nodeName, azcache.CacheReadTypeUnsafe)
	if err != nil {
		return -1, err
	}
	c.diskStateMap.Store(disk, "attaching")
	defer c.diskStateMap.Delete(disk)
	future, err := vmset.AttachDisk(ctx, nodeName, diskMap)
	if err != nil {
		return -1, err
	}

	if async && c.diskOpRateLimiter.TryAccept() {
		// unlock and wait for attach disk complete
		unlock = true
		c.lockMap.UnlockEntry(node)
	} else {
		if async {
			klog.Warningf("azureDisk - switch to batch operation due to rate limited, QPS: %f", c.diskOpRateLimiter.QPS())
		}
	}
	resourceGroup, _, err := getInfoFromDiskURI(diskURI)
	if err != nil {
		return -1, err
	}
	return lun, vmset.WaitForUpdateResult(ctx, future, resourceGroup, "attach_disk")
}

func (c *controllerCommon) insertAttachDiskRequest(diskURI, nodeName string, options *AttachDiskOptions) error {
	var diskMap map[string]*AttachDiskOptions
	attachDiskMapKey := nodeName + attachDiskMapKeySuffix
	c.lockMap.LockEntry(attachDiskMapKey)
	defer c.lockMap.UnlockEntry(attachDiskMapKey)
	v, ok := c.attachDiskMap.Load(nodeName)
	if ok {
		if diskMap, ok = v.(map[string]*AttachDiskOptions); !ok {
			return fmt.Errorf("convert attachDiskMap failure on node(%s)", nodeName)
		}
	} else {
		diskMap = make(map[string]*AttachDiskOptions)
		c.attachDiskMap.Store(nodeName, diskMap)
	}
	// insert attach disk request to queue
	_, ok = diskMap[diskURI]
	if ok {
		klog.V(2).Infof("azureDisk - duplicated attach disk(%s) request on node(%s)", diskURI, nodeName)
	} else {
		diskMap[diskURI] = options
	}
	return nil
}

// clean up attach disk requests
// return original attach disk requests
func (c *controllerCommon) cleanAttachDiskRequests(nodeName string) (map[string]*AttachDiskOptions, error) {
	var diskMap map[string]*AttachDiskOptions

	attachDiskMapKey := nodeName + attachDiskMapKeySuffix
	c.lockMap.LockEntry(attachDiskMapKey)
	defer c.lockMap.UnlockEntry(attachDiskMapKey)
	v, ok := c.attachDiskMap.Load(nodeName)
	if !ok {
		return diskMap, nil
	}
	if diskMap, ok = v.(map[string]*AttachDiskOptions); !ok {
		return diskMap, fmt.Errorf("convert attachDiskMap failure on node(%s)", nodeName)
	}
	c.attachDiskMap.Store(nodeName, make(map[string]*AttachDiskOptions))
	return diskMap, nil
}

// DetachDisk detaches a disk from VM
func (c *controllerCommon) DetachDisk(ctx context.Context, diskName, diskURI string, nodeName types.NodeName) error {
	if _, err := c.cloud.InstanceID(ctx, nodeName); err != nil {
		if errors.Is(err, cloudprovider.InstanceNotFound) {
			// if host doesn't exist, no need to detach
			klog.Warningf("azureDisk - failed to get azure instance id(%s), DetachDisk(%s) will assume disk is already detached",
				nodeName, diskURI)
			return nil
		}
		klog.Warningf("failed to get azure instance id (%v)", err)
		return fmt.Errorf("failed to get azure instance id for node %q: %w", nodeName, err)
	}

	vmset, err := c.getNodeVMSet(nodeName, azcache.CacheReadTypeUnsafe)
	if err != nil {
		return err
	}

	node := strings.ToLower(string(nodeName))
	disk := strings.ToLower(diskURI)
	if err := c.insertDetachDiskRequest(diskName, disk, node); err != nil {
		return err
	}

	c.lockMap.LockEntry(node)
	defer c.lockMap.UnlockEntry(node)
	diskMap, err := c.cleanDetachDiskRequests(node)
	if err != nil {
		return err
	}

	klog.V(2).Infof("Trying to detach volume %s from node %s, diskMap: %s", diskURI, nodeName, diskMap)
	if len(diskMap) > 0 {
		c.diskStateMap.Store(disk, "detaching")
		defer c.diskStateMap.Delete(disk)
		if err = vmset.DetachDisk(ctx, nodeName, diskMap); err != nil {
			if isInstanceNotFoundError(err) {
				// if host doesn't exist, no need to detach
				klog.Warningf("azureDisk - got InstanceNotFoundError(%v), DetachDisk(%s) will assume disk is already detached",
					err, diskURI)
				return nil
			}
		}
	} else {
		lun, _, errGetLun := c.GetDiskLun(diskName, diskURI, nodeName)
		if errGetLun == nil || !strings.Contains(errGetLun.Error(), consts.CannotFindDiskLUN) {
			return fmt.Errorf("disk(%s) is still attatched to node(%s) on lun(%d), error: %v", diskURI, nodeName, lun, errGetLun)
		}
	}

	if err != nil {
		klog.Errorf("azureDisk - detach disk(%s, %s) failed, err: %v", diskName, diskURI, err)
		return err
	}

	klog.V(2).Infof("azureDisk - detach disk(%s, %s) succeeded", diskName, diskURI)
	return nil
}

// UpdateVM updates a vm
func (c *controllerCommon) UpdateVM(ctx context.Context, nodeName types.NodeName) error {
	vmset, err := c.getNodeVMSet(nodeName, azcache.CacheReadTypeUnsafe)
	if err != nil {
		return err
	}
	node := strings.ToLower(string(nodeName))
	c.lockMap.LockEntry(node)
	defer c.lockMap.UnlockEntry(node)
	return vmset.UpdateVM(ctx, nodeName)
}

func (c *controllerCommon) insertDetachDiskRequest(diskName, diskURI, nodeName string) error {
	var diskMap map[string]string
	detachDiskMapKey := nodeName + detachDiskMapKeySuffix
	c.lockMap.LockEntry(detachDiskMapKey)
	defer c.lockMap.UnlockEntry(detachDiskMapKey)
	v, ok := c.detachDiskMap.Load(nodeName)
	if ok {
		if diskMap, ok = v.(map[string]string); !ok {
			return fmt.Errorf("convert detachDiskMap failure on node(%s)", nodeName)
		}
	} else {
		diskMap = make(map[string]string)
		c.detachDiskMap.Store(nodeName, diskMap)
	}
	// insert detach disk request to queue
	_, ok = diskMap[diskURI]
	if ok {
		klog.V(2).Infof("azureDisk - duplicated detach disk(%s) request on node(%s)", diskURI, nodeName)
	} else {
		diskMap[diskURI] = diskName
	}
	return nil
}

// clean up detach disk requests
// return original detach disk requests
func (c *controllerCommon) cleanDetachDiskRequests(nodeName string) (map[string]string, error) {
	var diskMap map[string]string

	detachDiskMapKey := nodeName + detachDiskMapKeySuffix
	c.lockMap.LockEntry(detachDiskMapKey)
	defer c.lockMap.UnlockEntry(detachDiskMapKey)
	v, ok := c.detachDiskMap.Load(nodeName)
	if !ok {
		return diskMap, nil
	}
	if diskMap, ok = v.(map[string]string); !ok {
		return diskMap, fmt.Errorf("convert detachDiskMap failure on node(%s)", nodeName)
	}
	// clean up original requests in disk map
	c.detachDiskMap.Store(nodeName, make(map[string]string))
	return diskMap, nil
}

// getNodeDataDisks invokes vmSet interfaces to get data disks for the node.
func (c *controllerCommon) getNodeDataDisks(nodeName types.NodeName, crt azcache.AzureCacheReadType) ([]compute.DataDisk, *string, error) {
	vmset, err := c.getNodeVMSet(nodeName, crt)
	if err != nil {
		return nil, nil, err
	}

	return vmset.GetDataDisks(nodeName, crt)
}

// GetDiskLun finds the lun on the host that the vhd is attached to, given a vhd's diskName and diskURI.
func (c *controllerCommon) GetDiskLun(diskName, diskURI string, nodeName types.NodeName) (int32, *string, error) {
	// getNodeDataDisks need to fetch the cached data/fresh data if cache expired here
	// to ensure we get LUN based on latest entry.
	disks, provisioningState, err := c.getNodeDataDisks(nodeName, azcache.CacheReadTypeDefault)
	if err != nil {
		klog.Errorf("error of getting data disks for node %s: %v", nodeName, err)
		return -1, provisioningState, err
	}

	for _, disk := range disks {
		if disk.Lun != nil && (disk.Name != nil && diskName != "" && strings.EqualFold(*disk.Name, diskName)) ||
			(disk.Vhd != nil && disk.Vhd.URI != nil && diskURI != "" && strings.EqualFold(*disk.Vhd.URI, diskURI)) ||
			(disk.ManagedDisk != nil && strings.EqualFold(*disk.ManagedDisk.ID, diskURI)) {
			if disk.ToBeDetached != nil && *disk.ToBeDetached {
				klog.Warningf("azureDisk - find disk(ToBeDetached): lun %d name %s uri %s", *disk.Lun, diskName, diskURI)
			} else {
				// found the disk
				klog.V(2).Infof("azureDisk - find disk: lun %d name %s uri %s", *disk.Lun, diskName, diskURI)
				return *disk.Lun, provisioningState, nil
			}
		}
	}
	return -1, provisioningState, fmt.Errorf("%s for disk %s", consts.CannotFindDiskLUN, diskName)
}

// SetDiskLun find unused luns and allocate lun for every disk in diskMap.
// Return lun of diskURI, -1 if all luns are used.
func (c *controllerCommon) SetDiskLun(nodeName types.NodeName, diskURI string, diskMap map[string]*AttachDiskOptions) (int32, error) {
	disks, _, err := c.getNodeDataDisks(nodeName, azcache.CacheReadTypeDefault)
	if err != nil {
		klog.Errorf("error of getting data disks for node %s: %v", nodeName, err)
		return -1, err
	}

	lun := int32(-1)
	_, isDiskInMap := diskMap[diskURI]
	used := make([]bool, maxLUN)
	for _, disk := range disks {
		if disk.Lun != nil {
			used[*disk.Lun] = true
			if !isDiskInMap {
				// find lun of diskURI since diskURI is not in diskMap
				if disk.ManagedDisk != nil && strings.EqualFold(*disk.ManagedDisk.ID, diskURI) {
					lun = *disk.Lun
				}
			}
		}
	}
	if !isDiskInMap && lun < 0 {
		return -1, fmt.Errorf("could not find disk(%s) in current disk list(len: %d) nor in diskMap(%v)", diskURI, len(disks), diskMap)
	}
	if len(diskMap) == 0 {
		// attach disk request is empty, return directly
		return lun, nil
	}

	// allocate lun for every disk in diskMap
	var diskLuns []int32
	count := 0
	for k, v := range used {
		if !v {
			diskLuns = append(diskLuns, int32(k))
			count++
			if count >= len(diskMap) {
				break
			}
		}
	}

	if len(diskLuns) != len(diskMap) {
		return -1, fmt.Errorf("could not find enough disk luns(current: %d) for diskMap(%v, len=%d), diskURI(%s)",
			len(diskLuns), diskMap, len(diskMap), diskURI)
	}

	count = 0
	for uri, opt := range diskMap {
		if opt == nil {
			return -1, fmt.Errorf("unexpected nil pointer in diskMap(%v), diskURI(%s)", diskMap, diskURI)
		}
		if strings.EqualFold(uri, diskURI) {
			lun = diskLuns[count]
		}
		opt.lun = diskLuns[count]
		count++
	}
	if lun < 0 {
		return lun, fmt.Errorf("could not find lun of diskURI(%s), diskMap(%v)", diskURI, diskMap)
	}
	return lun, nil
}

// DisksAreAttached checks if a list of volumes are attached to the node with the specified NodeName.
func (c *controllerCommon) DisksAreAttached(diskNames []string, nodeName types.NodeName) (map[string]bool, error) {
	attached := make(map[string]bool)
	for _, diskName := range diskNames {
		attached[diskName] = false
	}

	// doing stalled read for getNodeDataDisks to ensure we don't call ARM
	// for every reconcile call. The cache is invalidated after Attach/Detach
	// disk. So the new entry will be fetched and cached the first time reconcile
	// loop runs after the Attach/Disk OP which will reflect the latest model.
	disks, _, err := c.getNodeDataDisks(nodeName, azcache.CacheReadTypeUnsafe)
	if err != nil {
		if errors.Is(err, cloudprovider.InstanceNotFound) {
			// if host doesn't exist, no need to detach
			klog.Warningf("azureDisk - Cannot find node %s, DisksAreAttached will assume disks %v are not attached to it.",
				nodeName, diskNames)
			return attached, nil
		}

		return attached, err
	}

	for _, disk := range disks {
		for _, diskName := range diskNames {
			if disk.Name != nil && diskName != "" && strings.EqualFold(*disk.Name, diskName) {
				attached[diskName] = true
			}
		}
	}

	return attached, nil
}

func filterDetachingDisks(unfilteredDisks []compute.DataDisk) []compute.DataDisk {
	filteredDisks := []compute.DataDisk{}
	for _, disk := range unfilteredDisks {
		if disk.ToBeDetached != nil && *disk.ToBeDetached {
			if disk.Name != nil {
				klog.V(2).Infof("Filtering disk: %s with ToBeDetached flag set.", *disk.Name)
			}
		} else {
			filteredDisks = append(filteredDisks, disk)
		}
	}
	return filteredDisks
}

func (c *controllerCommon) filterNonExistingDisks(ctx context.Context, unfilteredDisks []compute.DataDisk) []compute.DataDisk {
	filteredDisks := []compute.DataDisk{}
	for _, disk := range unfilteredDisks {
		filter := false
		if disk.ManagedDisk != nil && disk.ManagedDisk.ID != nil {
			diskURI := *disk.ManagedDisk.ID
			exist, err := c.cloud.checkDiskExists(ctx, diskURI)
			if err != nil {
				klog.Errorf("checkDiskExists(%s) failed with error: %v", diskURI, err)
			} else {
				// only filter disk when checkDiskExists returns <false, nil>
				filter = !exist
				if filter {
					klog.Errorf("disk(%s) does not exist, removed from data disk list", diskURI)
				}
			}
		}

		if !filter {
			filteredDisks = append(filteredDisks, disk)
		}
	}
	return filteredDisks
}

func (c *controllerCommon) checkDiskExists(ctx context.Context, diskURI string) (bool, error) {
	diskName := path.Base(diskURI)
	resourceGroup, subsID, err := getInfoFromDiskURI(diskURI)
	if err != nil {
		return false, err
	}

	if _, rerr := c.cloud.DisksClient.Get(ctx, subsID, resourceGroup, diskName); rerr != nil {
		if rerr.HTTPStatusCode == http.StatusNotFound {
			return false, nil
		}
		return false, rerr.Error()
	}

	return true, nil
}

func getValidCreationData(subscriptionID, resourceGroup, sourceResourceID, sourceType string) (compute.CreationData, error) {
	if sourceResourceID == "" {
		return compute.CreationData{
			CreateOption: compute.DiskCreateOptionEmpty,
		}, nil
	}

	switch sourceType {
	case sourceSnapshot:
		if match := diskSnapshotPathRE.FindString(sourceResourceID); match == "" {
			sourceResourceID = fmt.Sprintf(diskSnapshotPath, subscriptionID, resourceGroup, sourceResourceID)
		}

	case sourceVolume:
		if match := managedDiskPathRE.FindString(sourceResourceID); match == "" {
			sourceResourceID = fmt.Sprintf(managedDiskPath, subscriptionID, resourceGroup, sourceResourceID)
		}
	default:
		return compute.CreationData{
			CreateOption: compute.DiskCreateOptionEmpty,
		}, nil
	}

	splits := strings.Split(sourceResourceID, "/")
	if len(splits) > 9 {
		if sourceType == sourceSnapshot {
			return compute.CreationData{}, fmt.Errorf("sourceResourceID(%s) is invalid, correct format: %s", sourceResourceID, diskSnapshotPathRE)
		}
		return compute.CreationData{}, fmt.Errorf("sourceResourceID(%s) is invalid, correct format: %s", sourceResourceID, managedDiskPathRE)
	}
	return compute.CreationData{
		CreateOption:     compute.DiskCreateOptionCopy,
		SourceResourceID: &sourceResourceID,
	}, nil
}

func isInstanceNotFoundError(err error) bool {
	errMsg := strings.ToLower(err.Error())
	if strings.Contains(errMsg, strings.ToLower(consts.VmssVMNotActiveErrorMessage)) {
		return true
	}
	return strings.Contains(errMsg, errStatusCode400) && strings.Contains(errMsg, errInvalidParameter) && strings.Contains(errMsg, errTargetInstanceIds)
}<|MERGE_RESOLUTION|>--- conflicted
+++ resolved
@@ -124,11 +124,7 @@
 		return nil, fmt.Errorf("error of converting vmSet (%q) to ScaleSet with vmType %q", c.cloud.VMSet, c.cloud.VMType)
 	}
 
-<<<<<<< HEAD
-	vmManagementType, err := ss.getVMManagementType(mapNodeNameToVMName(nodeName), crt)
-=======
 	vmManagementType, err := ss.getVMManagementTypeByNodeName(mapNodeNameToVMName(nodeName), crt)
->>>>>>> 73d13645
 	if err != nil {
 		return nil, fmt.Errorf("getNodeVMSet: failed to check the node %s management type: %w", mapNodeNameToVMName(nodeName), err)
 	}
@@ -144,18 +140,6 @@
 		// 5. Node is managed by vmss
 		return ss, nil
 	}
-<<<<<<< HEAD
-=======
-	if vmManagementType == ManagedByVmssFlex {
-		// 4. If the node is managed by vmss flex, then return ss.flexScaleSet.
-		// vm is managed by vmss flex.
-		return ss.flexScaleSet, nil
-	}
-
-	// 5. Node is managed by vmss
-	return ss, nil
-
->>>>>>> 73d13645
 }
 
 // AttachDisk attaches a disk to vm
