/*
Copyright 2022 The Kubernetes Authors.

Licensed under the Apache License, Version 2.0 (the "License");
you may not use this file except in compliance with the License.
You may obtain a copy of the License at

    http://www.apache.org/licenses/LICENSE-2.0

Unless required by applicable law or agreed to in writing, software
distributed under the License is distributed on an "AS IS" BASIS,
WITHOUT WARRANTIES OR CONDITIONS OF ANY KIND, either express or implied.
See the License for the specific language governing permissions and
limitations under the License.
*/

package provider

import (
	"context"
	"fmt"
	"strings"
	"sync"
	"time"

	"github.com/Azure/azure-sdk-for-go/services/compute/mgmt/2021-07-01/compute"

	cloudprovider "k8s.io/cloud-provider"
	"k8s.io/klog/v2"

	azcache "sigs.k8s.io/cloud-provider-azure/pkg/cache"
	"sigs.k8s.io/cloud-provider-azure/pkg/consts"
)

func (fs *FlexScaleSet) newVmssFlexCache() (*azcache.TimedCache, error) {

	getter := func(key string) (interface{}, error) {
		localCache := &sync.Map{}

		allResourceGroups, err := fs.GetResourceGroups()
		if err != nil {
			return nil, err
		}

		for _, resourceGroup := range allResourceGroups.List() {
			allScaleSets, rerr := fs.VirtualMachineScaleSetsClient.List(context.Background(), resourceGroup)
			if rerr != nil {
				if rerr.IsNotFound() {
					klog.Warningf("Skip caching vmss for resource group %s due to error: %v", resourceGroup, rerr.Error())
					continue
				}
				klog.Errorf("VirtualMachineScaleSetsClient.List failed: %v", rerr)
				return nil, rerr.Error()
			}

			for i := range allScaleSets {
				scaleSet := allScaleSets[i]
				if scaleSet.ID == nil || *scaleSet.ID == "" {
					klog.Warning("failed to get the ID of VMSS Flex")
					continue
				}

				if scaleSet.OrchestrationMode == compute.OrchestrationModeFlexible {
					localCache.Store(*scaleSet.ID, &scaleSet)
				}
			}
		}

		return localCache, nil
	}

	if fs.Config.VmssFlexCacheTTLInSeconds == 0 {
		fs.Config.VmssFlexCacheTTLInSeconds = consts.VmssFlexCacheTTLDefaultInSeconds
	}
	return azcache.NewTimedcache(time.Duration(fs.Config.VmssFlexCacheTTLInSeconds)*time.Second, getter)
}

func (fs *FlexScaleSet) newVmssFlexVMCache() (*azcache.TimedCache, error) {
	getter := func(key string) (interface{}, error) {
		localCache := &sync.Map{}

		ctx, cancel := getContextWithCancel()
		defer cancel()

		vms, rerr := fs.VirtualMachinesClient.ListVmssFlexVMsWithoutInstanceView(ctx, key)
		if rerr != nil {
			klog.Errorf("ListVmssFlexVMsWithoutInstanceView failed: %v", rerr)
			return nil, rerr.Error()
		}

		for i := range vms {
			vm := vms[i]
			if vm.OsProfile != nil && vm.OsProfile.ComputerName != nil {
				localCache.Store(strings.ToLower(*vm.OsProfile.ComputerName), &vm)
				fs.vmssFlexVMNameToVmssID.Store(strings.ToLower(*vm.OsProfile.ComputerName), key)
				fs.vmssFlexVMNameToNodeName.Store(*vm.Name, strings.ToLower(*vm.OsProfile.ComputerName))
			}
		}

		vms, rerr = fs.VirtualMachinesClient.ListVmssFlexVMsWithOnlyInstanceView(ctx, key)
		if rerr != nil {
			klog.Errorf("ListVmssFlexVMsWithOnlyInstanceView failed: %v", rerr)
			return nil, rerr.Error()
		}

		for i := range vms {
			vm := vms[i]
			if vm.Name != nil {
				nodeName, ok := fs.vmssFlexVMNameToNodeName.Load(*vm.Name)
				if !ok {
					continue
				}

				cached, ok := localCache.Load(nodeName)
				if ok {
					cachedVM := cached.(*compute.VirtualMachine)
					cachedVM.VirtualMachineProperties.InstanceView = vm.VirtualMachineProperties.InstanceView
				}
			}
		}

		return localCache, nil
	}

	if fs.Config.VmssFlexVMCacheTTLInSeconds == 0 {
		fs.Config.VmssFlexVMCacheTTLInSeconds = consts.VmssFlexVMCacheTTLInSeconds
	}
	return azcache.NewTimedcache(time.Duration(fs.Config.VmssFlexVMCacheTTLInSeconds)*time.Second, getter)
}

func (fs *FlexScaleSet) getNodeNameByVMName(vmName string) (string, error) {
	fs.lockMap.LockEntry(consts.GetNodeVmssFlexIDLockKey)
	defer fs.lockMap.UnlockEntry(consts.GetNodeVmssFlexIDLockKey)
	cachedNodeName, isCached := fs.vmssFlexVMNameToNodeName.Load(vmName)
	if isCached {
		return fmt.Sprintf("%v", cachedNodeName), nil
	}

	getter := func(vmName string, crt azcache.AzureCacheReadType) (string, error) {
		cached, err := fs.vmssFlexCache.Get(consts.VmssFlexKey, crt)
		if err != nil {
			return "", err
		}
		vmssFlexes := cached.(*sync.Map)

		vmssFlexes.Range(func(key, value interface{}) bool {
			vmssFlexID := key.(string)
			_, err := fs.vmssFlexVMCache.Get(vmssFlexID, azcache.CacheReadTypeForceRefresh)
			if err != nil {
<<<<<<< HEAD
				klog.V(12).Infof("failed to refresh vmss flex VM cache for vmssFlexID %s", vmssFlexID)
=======
				klog.Errorf("failed to refresh vmss flex VM cache for vmssFlexID %s", vmssFlexID)
>>>>>>> 300c9086
			}
			return true
		})

		cachedNodeName, isCached = fs.vmssFlexVMNameToNodeName.Load(vmName)
		if isCached {
			return fmt.Sprintf("%v", cachedNodeName), nil
		}
		return "", cloudprovider.InstanceNotFound
	}

	nodeName, err := getter(vmName, azcache.CacheReadTypeDefault)
	if err == cloudprovider.InstanceNotFound {
<<<<<<< HEAD
=======
		klog.V(2).Infof("Could not find node (%s) in the existing cache. Forcely freshing the cache to check again...", nodeName)
>>>>>>> 300c9086
		return getter(vmName, azcache.CacheReadTypeForceRefresh)
	}
	return nodeName, err

}

func (fs *FlexScaleSet) getNodeVmssFlexID(nodeName string) (string, error) {
	fs.lockMap.LockEntry(consts.GetNodeVmssFlexIDLockKey)
	defer fs.lockMap.UnlockEntry(consts.GetNodeVmssFlexIDLockKey)
	cachedVmssFlexID, isCached := fs.vmssFlexVMNameToVmssID.Load(nodeName)

	if isCached {
		return fmt.Sprintf("%v", cachedVmssFlexID), nil
	}

	getter := func(nodeName string, crt azcache.AzureCacheReadType) (string, error) {
		cached, err := fs.vmssFlexCache.Get(consts.VmssFlexKey, crt)
		if err != nil {
			return "", err
		}
		vmssFlexes := cached.(*sync.Map)

		vmssFlexes.Range(func(key, value interface{}) bool {
			vmssFlexID := key.(string)
			_, err := fs.vmssFlexVMCache.Get(vmssFlexID, azcache.CacheReadTypeForceRefresh)
			if err != nil {
<<<<<<< HEAD
				klog.V(12).Infof("failed to refresh vmss flex VM cache for vmssFlexID %s", vmssFlexID)
=======
				klog.Errorf("failed to refresh vmss flex VM cache for vmssFlexID %s", vmssFlexID)
>>>>>>> 300c9086
			}
			return true
		})

		cachedVmssFlexID, isCached = fs.vmssFlexVMNameToVmssID.Load(nodeName)
		if isCached {
			return fmt.Sprintf("%v", cachedVmssFlexID), nil
		}
		return "", cloudprovider.InstanceNotFound
	}

	vmssFlexID, err := getter(nodeName, azcache.CacheReadTypeDefault)
	if err == cloudprovider.InstanceNotFound {
<<<<<<< HEAD
=======
		klog.V(2).Infof("Could not find node (%s) in the existing cache. Forcely freshing the cache to check again...", nodeName)
>>>>>>> 300c9086
		return getter(nodeName, azcache.CacheReadTypeForceRefresh)
	}
	return vmssFlexID, err

}

func (fs *FlexScaleSet) getVmssFlexVM(nodeName string, crt azcache.AzureCacheReadType) (vm compute.VirtualMachine, err error) {
	vmssFlexID, err := fs.getNodeVmssFlexID(nodeName)
	if err != nil {
		return vm, err
	}

	cached, err := fs.vmssFlexVMCache.Get(vmssFlexID, crt)
	if err != nil {
		return vm, err
	}

	vmMap := cached.(*sync.Map)
	cachvmedVM, ok := vmMap.Load(nodeName)
	if !ok {
		klog.V(2).Infof("did not find node (%s) in the existing cache, which means it is deleted...", nodeName)
		return vm, cloudprovider.InstanceNotFound
	}

	return *(cachvmedVM.(*compute.VirtualMachine)), nil
}

func (fs *FlexScaleSet) getVmssFlexByVmssFlexID(vmssFlexID string, crt azcache.AzureCacheReadType) (*compute.VirtualMachineScaleSet, error) {
	cached, err := fs.vmssFlexCache.Get(consts.VmssFlexKey, crt)
	if err != nil {
		return nil, err
	}

	vmssFlexes := cached.(*sync.Map)
	if vmssFlex, ok := vmssFlexes.Load(vmssFlexID); ok {
		result := vmssFlex.(*compute.VirtualMachineScaleSet)
		return result, nil
	}

	klog.V(2).Infof("Couldn't find VMSS Flex with ID %s, refreshing the cache", vmssFlexID)
	cached, err = fs.vmssFlexCache.Get(consts.VmssFlexKey, azcache.CacheReadTypeForceRefresh)
	if err != nil {
		return nil, err
	}

	vmssFlexes = cached.(*sync.Map)
	if vmssFlex, ok := vmssFlexes.Load(vmssFlexID); ok {
		result := vmssFlex.(*compute.VirtualMachineScaleSet)
		return result, nil
	}
	return nil, cloudprovider.InstanceNotFound
}

func (fs *FlexScaleSet) getVmssFlexByNodeName(nodeName string, crt azcache.AzureCacheReadType) (*compute.VirtualMachineScaleSet, error) {
	vmssFlexID, err := fs.getNodeVmssFlexID(nodeName)
	if err != nil {
		return nil, err
	}
	vmssFlex, err := fs.getVmssFlexByVmssFlexID(vmssFlexID, crt)
	if err != nil {
		return nil, err
	}
	return vmssFlex, nil
}

func (fs *FlexScaleSet) getVmssFlexIDByName(vmssFlexName string) (string, error) {
	cached, err := fs.vmssFlexCache.Get(consts.VmssFlexKey, azcache.CacheReadTypeDefault)
	if err != nil {
		return "", err
	}

	var targetVmssFlexID string
	vmssFlexes := cached.(*sync.Map)
	vmssFlexes.Range(func(key, value interface{}) bool {
		vmssFlexID := key.(string)
		name, err := getLastSegment(vmssFlexID, "/")
		if err != nil {
			return true
		}
		if strings.EqualFold(name, vmssFlexName) {
			targetVmssFlexID = vmssFlexID
			return false
		}
		return true
	})
	if targetVmssFlexID != "" {
		return targetVmssFlexID, nil
	}
	return "", cloudprovider.InstanceNotFound
}

func (fs *FlexScaleSet) getVmssFlexByName(vmssFlexName string) (*compute.VirtualMachineScaleSet, error) {
	cached, err := fs.vmssFlexCache.Get(consts.VmssFlexKey, azcache.CacheReadTypeDefault)
	if err != nil {
		return nil, err
	}

	var targetVmssFlex *compute.VirtualMachineScaleSet
	vmssFlexes := cached.(*sync.Map)
	vmssFlexes.Range(func(key, value interface{}) bool {
		vmssFlexID := key.(string)
		vmssFlex := value.(*compute.VirtualMachineScaleSet)
		name, err := getLastSegment(vmssFlexID, "/")
		if err != nil {
			return true
		}
		if strings.EqualFold(name, vmssFlexName) {
			targetVmssFlex = vmssFlex
			return false
		}
		return true
	})
	if targetVmssFlex != nil {
		return targetVmssFlex, nil
	}
	return nil, cloudprovider.InstanceNotFound
}

func (fs *FlexScaleSet) deleteCacheForNode(nodeName string) error {
	vmssFlexID, err := fs.getNodeVmssFlexID(nodeName)
	if err != nil {
		return err
	}

	cached, err := fs.vmssFlexVMCache.Get(vmssFlexID, azcache.CacheReadTypeDefault)
	if err != nil {
		return err
	}

	vmMap := cached.(*sync.Map)
	vmMap.Delete(nodeName)

	fs.vmssFlexVMNameToVmssID.Delete(nodeName)

	return nil
}<|MERGE_RESOLUTION|>--- conflicted
+++ resolved
@@ -147,11 +147,7 @@
 			vmssFlexID := key.(string)
 			_, err := fs.vmssFlexVMCache.Get(vmssFlexID, azcache.CacheReadTypeForceRefresh)
 			if err != nil {
-<<<<<<< HEAD
-				klog.V(12).Infof("failed to refresh vmss flex VM cache for vmssFlexID %s", vmssFlexID)
-=======
 				klog.Errorf("failed to refresh vmss flex VM cache for vmssFlexID %s", vmssFlexID)
->>>>>>> 300c9086
 			}
 			return true
 		})
@@ -165,10 +161,7 @@
 
 	nodeName, err := getter(vmName, azcache.CacheReadTypeDefault)
 	if err == cloudprovider.InstanceNotFound {
-<<<<<<< HEAD
-=======
 		klog.V(2).Infof("Could not find node (%s) in the existing cache. Forcely freshing the cache to check again...", nodeName)
->>>>>>> 300c9086
 		return getter(vmName, azcache.CacheReadTypeForceRefresh)
 	}
 	return nodeName, err
@@ -195,11 +188,7 @@
 			vmssFlexID := key.(string)
 			_, err := fs.vmssFlexVMCache.Get(vmssFlexID, azcache.CacheReadTypeForceRefresh)
 			if err != nil {
-<<<<<<< HEAD
-				klog.V(12).Infof("failed to refresh vmss flex VM cache for vmssFlexID %s", vmssFlexID)
-=======
 				klog.Errorf("failed to refresh vmss flex VM cache for vmssFlexID %s", vmssFlexID)
->>>>>>> 300c9086
 			}
 			return true
 		})
@@ -213,10 +202,7 @@
 
 	vmssFlexID, err := getter(nodeName, azcache.CacheReadTypeDefault)
 	if err == cloudprovider.InstanceNotFound {
-<<<<<<< HEAD
-=======
 		klog.V(2).Infof("Could not find node (%s) in the existing cache. Forcely freshing the cache to check again...", nodeName)
->>>>>>> 300c9086
 		return getter(nodeName, azcache.CacheReadTypeForceRefresh)
 	}
 	return vmssFlexID, err
