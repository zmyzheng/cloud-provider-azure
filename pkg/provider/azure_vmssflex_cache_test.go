--- conflicted
+++ resolved
@@ -38,18 +38,6 @@
 var (
 	testVmssFlex1ID = "subscriptions/sub/resourceGroups/rg/providers/Microsoft.Compute/virtualMachineScaleSets/vmssflex1"
 
-<<<<<<< HEAD
-	testVMWithoutInstanceView1 = compute.VirtualMachine{
-		Name: to.StringPtr("testvm1"),
-		ID:   to.StringPtr("/subscriptions/sub/resourceGroups/rg/providers/Microsoft.Compute/virtualMachines/testvm1"),
-		VirtualMachineProperties: &compute.VirtualMachineProperties{
-			OsProfile: &compute.OSProfile{
-				ComputerName: to.StringPtr("vmssflex1000001"),
-			},
-			ProvisioningState: to.StringPtr("Succeeded"),
-			VirtualMachineScaleSet: &compute.SubResource{
-				ID: to.StringPtr(testVmssFlex1ID),
-=======
 	testVM1Spec = VmssFlexTestVMSpec{
 		VMName:              "testvm1",
 		VMID:                "/subscriptions/sub/resourceGroups/rg/providers/Microsoft.Compute/virtualMachines/testvm1",
@@ -63,6 +51,7 @@
 				Code: to.StringPtr("PowerState/running"),
 			},
 		},
+
 		NicID: "/subscriptions/sub/resourceGroups/rg/providers/Microsoft.Network/networkInterfaces/testvm1-nic",
 	}
 	testVMWithoutInstanceView1  = generateVmssFlexTestVMWithoutInstanceView(testVM1Spec)
@@ -80,7 +69,6 @@
 		Status: &[]compute.InstanceViewStatus{
 			{
 				Code: to.StringPtr("PowerState/running"),
->>>>>>> 300c9086
 			},
 		},
 		NicID: "/subscriptions/sub/resourceGroups/rg/providers/Microsoft.Network/networkInterfaces/testvm2-nic",
@@ -105,198 +93,6 @@
 	testVMListWithoutInstanceView = []compute.VirtualMachine{testVMWithoutInstanceView1, testVMWithoutInstanceView2, testVMWithoutInstanceView3}
 
 	testVMListWithOnlyInstanceView = []compute.VirtualMachine{testVMWithOnlyInstanceView1, testVMWithOnlyInstanceView2, testVMWithOnlyInstanceView3}
-
-	testVmssFlex1 = compute.VirtualMachineScaleSet{
-		ID:   to.StringPtr(testVmssFlex1ID),
-		Name: to.StringPtr("vmssflex1"),
-		VirtualMachineScaleSetProperties: &compute.VirtualMachineScaleSetProperties{
-			VirtualMachineProfile: &compute.VirtualMachineScaleSetVMProfile{
-				OsProfile: &compute.VirtualMachineScaleSetOSProfile{
-					ComputerNamePrefix: to.StringPtr("vmssflex1"),
-				},
-			},
-<<<<<<< HEAD
-			HardwareProfile: &compute.HardwareProfile{
-				VMSize: compute.VirtualMachineSizeTypesStandardD2sV3,
-			},
-			NetworkProfile: &compute.NetworkProfile{
-				NetworkInterfaces: &[]compute.NetworkInterfaceReference{
-					{
-						ID: to.StringPtr("/subscriptions/sub/resourceGroups/rg/providers/Microsoft.Network/networkInterfaces/testvm1-nic"),
-					},
-				},
-			},
-=======
-			OrchestrationMode: compute.OrchestrationModeFlexible,
-		},
-		Tags: map[string]*string{
-			consts.VMSetCIDRIPV4TagKey: to.StringPtr("24"),
-			consts.VMSetCIDRIPV6TagKey: to.StringPtr("64"),
->>>>>>> 300c9086
-		},
-		Zones:    &[]string{"1", "2", "3"},
-		Location: to.StringPtr("EastUS"),
-	}
-
-<<<<<<< HEAD
-	testVMWithoutInstanceView2 = compute.VirtualMachine{
-		Name: to.StringPtr("testvm2"),
-		ID:   to.StringPtr("/subscriptions/sub/resourceGroups/rg/providers/Microsoft.Compute/virtualMachines/testvm2"),
-=======
-	testVmssFlexList = []compute.VirtualMachineScaleSet{testVmssFlex1}
-)
-
-type VmssFlexTestVMSpec struct {
-	VMName              string
-	VMID                string
-	ComputerName        string
-	ProvisioningState   *string
-	VmssFlexID          string
-	Zones               *[]string
-	PlatformFaultDomain *int32
-	Status              *[]compute.InstanceViewStatus
-	NicID               string
-}
-
-func generateVmssFlexTestVMWithoutInstanceView(spec VmssFlexTestVMSpec) (testVMWithoutInstanceView compute.VirtualMachine) {
-	return compute.VirtualMachine{
-		Name: to.StringPtr(spec.VMName),
-		ID:   to.StringPtr(spec.VMID),
->>>>>>> 300c9086
-		VirtualMachineProperties: &compute.VirtualMachineProperties{
-			OsProfile: &compute.OSProfile{
-				ComputerName: to.StringPtr(spec.ComputerName),
-			},
-<<<<<<< HEAD
-			ProvisioningState: to.StringPtr("Succeeded"),
-=======
-			ProvisioningState: spec.ProvisioningState,
->>>>>>> 300c9086
-			VirtualMachineScaleSet: &compute.SubResource{
-				ID: to.StringPtr(spec.VmssFlexID),
-			},
-			StorageProfile: &compute.StorageProfile{
-				OsDisk: &compute.OSDisk{
-					Name: to.StringPtr("osdisk" + spec.VMName),
-					ManagedDisk: &compute.ManagedDiskParameters{
-						ID: to.StringPtr("ManagedID" + spec.VMName),
-						DiskEncryptionSet: &compute.DiskEncryptionSetParameters{
-							ID: to.StringPtr("DiskEncryptionSetID" + spec.VMName),
-						},
-					},
-				},
-				DataDisks: &[]compute.DataDisk{
-					{
-						Lun:  to.Int32Ptr(1),
-						Name: to.StringPtr("dataDisk" + spec.VMName),
-					},
-				},
-			},
-			HardwareProfile: &compute.HardwareProfile{
-				VMSize: compute.VirtualMachineSizeTypesStandardD2sV3,
-			},
-			NetworkProfile: &compute.NetworkProfile{
-				NetworkInterfaces: &[]compute.NetworkInterfaceReference{
-<<<<<<< HEAD
-					{
-						ID: to.StringPtr("/subscriptions/sub/resourceGroups/rg/providers/Microsoft.Network/networkInterfaces/testvm2-nic"),
-					},
-				},
-			},
-		},
-		Zones:    &[]string{"1", "2", "3"},
-		Location: to.StringPtr("EastUS"),
-	}
-	testVMListWithoutInstanceView = []compute.VirtualMachine{testVMWithoutInstanceView1, testVMWithoutInstanceView2}
-
-	testVMWithOnlyInstanceView1 = compute.VirtualMachine{
-		Name: to.StringPtr("testvm1"),
-		ID:   to.StringPtr("/subscriptions/sub/resourceGroups/rg/providers/Microsoft.Compute/virtualMachines/testvm1"),
-		VirtualMachineProperties: &compute.VirtualMachineProperties{
-			InstanceView: &compute.VirtualMachineInstanceView{
-				Statuses: &[]compute.InstanceViewStatus{
-=======
->>>>>>> 300c9086
-					{
-						ID: to.StringPtr(spec.NicID),
-					},
-				},
-			},
-		},
-		Zones:    spec.Zones,
-		Location: to.StringPtr("EastUS"),
-	}
-}
-
-<<<<<<< HEAD
-	testVMWithOnlyInstanceView2 = compute.VirtualMachine{
-		Name: to.StringPtr("testvm2"),
-		ID:   to.StringPtr("/subscriptions/sub/resourceGroups/rg/providers/Microsoft.Compute/virtualMachines/testvm2"),
-=======
-func generateVmssFlexTestVMWithOnlyInstanceView(spec VmssFlexTestVMSpec) (testVMWithOnlyInstanceView compute.VirtualMachine) {
-	return compute.VirtualMachine{
-		Name: to.StringPtr(spec.VMName),
-		ID:   to.StringPtr(spec.VMID),
->>>>>>> 300c9086
-		VirtualMachineProperties: &compute.VirtualMachineProperties{
-			InstanceView: &compute.VirtualMachineInstanceView{
-				PlatformFaultDomain: spec.PlatformFaultDomain,
-				Statuses:            spec.Status,
-			},
-		},
-	}
-}
-
-<<<<<<< HEAD
-	testVM1 = compute.VirtualMachine{
-		Name: to.StringPtr("testvm1"),
-		ID:   to.StringPtr("/subscriptions/sub/resourceGroups/rg/providers/Microsoft.Compute/virtualMachines/testvm1"),
-		VirtualMachineProperties: &compute.VirtualMachineProperties{
-			OsProfile: &compute.OSProfile{
-				ComputerName: to.StringPtr("vmssflex1000001"),
-			},
-			ProvisioningState: to.StringPtr("Succeeded"),
-			VirtualMachineScaleSet: &compute.SubResource{
-				ID: to.StringPtr(testVmssFlex1ID),
-			},
-			InstanceView: &compute.VirtualMachineInstanceView{
-				Statuses: &[]compute.InstanceViewStatus{
-					{
-						Code: to.StringPtr("PowerState/running"),
-					},
-				},
-			},
-			StorageProfile: &compute.StorageProfile{
-				OsDisk: &compute.OSDisk{
-					Name: to.StringPtr("osdisk1"),
-					ManagedDisk: &compute.ManagedDiskParameters{
-						ID: to.StringPtr("ManagedID1"),
-						DiskEncryptionSet: &compute.DiskEncryptionSetParameters{
-							ID: to.StringPtr("DiskEncryptionSetID1"),
-						},
-					},
-				},
-				DataDisks: &[]compute.DataDisk{
-					{
-						Lun:  to.Int32Ptr(1),
-						Name: to.StringPtr("dataDisk1"),
-					},
-				},
-			},
-			HardwareProfile: &compute.HardwareProfile{
-				VMSize: compute.VirtualMachineSizeTypesStandardD2sV3,
-			},
-			NetworkProfile: &compute.NetworkProfile{
-				NetworkInterfaces: &[]compute.NetworkInterfaceReference{
-					{
-						ID: to.StringPtr("/subscriptions/sub/resourceGroups/rg/providers/Microsoft.Network/networkInterfaces/testvm1-nic"),
-					},
-				},
-			},
-		},
-		Zones:    &[]string{"1", "2", "3"},
-		Location: to.StringPtr("EastUS"),
-	}
 
 	testVmssFlex1 = compute.VirtualMachineScaleSet{
 		ID:   to.StringPtr(testVmssFlex1ID),
@@ -328,7 +124,86 @@
 				},
 			},
 			OrchestrationMode: compute.OrchestrationModeFlexible,
-=======
+		},
+		Tags: map[string]*string{
+			consts.VMSetCIDRIPV4TagKey: to.StringPtr("24"),
+			consts.VMSetCIDRIPV6TagKey: to.StringPtr("64"),
+		},
+	}
+
+	testVmssFlexList = []compute.VirtualMachineScaleSet{testVmssFlex1}
+)
+
+type VmssFlexTestVMSpec struct {
+	VMName              string
+	VMID                string
+	ComputerName        string
+	ProvisioningState   *string
+	VmssFlexID          string
+	Zones               *[]string
+	PlatformFaultDomain *int32
+	Status              *[]compute.InstanceViewStatus
+	NicID               string
+}
+
+func generateVmssFlexTestVMWithoutInstanceView(spec VmssFlexTestVMSpec) (testVMWithoutInstanceView compute.VirtualMachine) {
+	return compute.VirtualMachine{
+		Name: to.StringPtr(spec.VMName),
+		ID:   to.StringPtr(spec.VMID),
+		VirtualMachineProperties: &compute.VirtualMachineProperties{
+			OsProfile: &compute.OSProfile{
+				ComputerName: to.StringPtr(spec.ComputerName),
+			},
+			ProvisioningState: spec.ProvisioningState,
+			VirtualMachineScaleSet: &compute.SubResource{
+				ID: to.StringPtr(spec.VmssFlexID),
+			},
+			StorageProfile: &compute.StorageProfile{
+				OsDisk: &compute.OSDisk{
+					Name: to.StringPtr("osdisk" + spec.VMName),
+					ManagedDisk: &compute.ManagedDiskParameters{
+						ID: to.StringPtr("ManagedID" + spec.VMName),
+						DiskEncryptionSet: &compute.DiskEncryptionSetParameters{
+							ID: to.StringPtr("DiskEncryptionSetID" + spec.VMName),
+						},
+					},
+				},
+				DataDisks: &[]compute.DataDisk{
+					{
+						Lun:  to.Int32Ptr(1),
+						Name: to.StringPtr("dataDisk" + spec.VMName),
+					},
+				},
+			},
+			HardwareProfile: &compute.HardwareProfile{
+				VMSize: compute.VirtualMachineSizeTypesStandardD2sV3,
+			},
+			NetworkProfile: &compute.NetworkProfile{
+				NetworkInterfaces: &[]compute.NetworkInterfaceReference{
+					{
+						ID: to.StringPtr(spec.NicID),
+					},
+				},
+			},
+		},
+		Zones:    spec.Zones,
+		Location: to.StringPtr("EastUS"),
+	}
+}
+
+func generateVmssFlexTestVMWithOnlyInstanceView(spec VmssFlexTestVMSpec) (testVMWithOnlyInstanceView compute.VirtualMachine) {
+	return compute.VirtualMachine{
+		Name: to.StringPtr(spec.VMName),
+		ID:   to.StringPtr(spec.VMID),
+		VirtualMachineProperties: &compute.VirtualMachineProperties{
+			InstanceView: &compute.VirtualMachineInstanceView{
+				PlatformFaultDomain: spec.PlatformFaultDomain,
+				Statuses:            spec.Status,
+			},
+		},
+	}
+}
+
 func generateVmssFlexTestVM(spec VmssFlexTestVMSpec) compute.VirtualMachine {
 	testVM := generateVmssFlexTestVMWithoutInstanceView(spec)
 	testVM.InstanceView = generateVmssFlexTestVMWithOnlyInstanceView(spec).InstanceView
@@ -360,61 +235,6 @@
 		{
 			description:                    "getNodeVmssFlexID should throw InstanceNotFound error if the VM cannot be found",
 			vmName:                         nonExistingNodeName,
-			testVMListWithoutInstanceView:  []compute.VirtualMachine{},
-			testVMListWithOnlyInstanceView: []compute.VirtualMachine{},
-			vmListErr:                      nil,
-			expectedNodeName:               "",
-			expectedErr:                    cloudprovider.InstanceNotFound,
->>>>>>> 300c9086
-		},
-		Tags: map[string]*string{
-			consts.VMSetCIDRIPV4TagKey: to.StringPtr("24"),
-			consts.VMSetCIDRIPV6TagKey: to.StringPtr("64"),
-		},
-	}
-
-	for _, tc := range testCases {
-		fs, err := NewTestFlexScaleSet(ctrl)
-		assert.NoError(t, err, "unexpected error when creating test FlexScaleSet")
-
-		mockVMSSClient := fs.cloud.VirtualMachineScaleSetsClient.(*mockvmssclient.MockInterface)
-		mockVMSSClient.EXPECT().List(gomock.Any(), gomock.Any()).Return(testVmssFlexList, nil).AnyTimes()
-
-		mockVMClient := fs.VirtualMachinesClient.(*mockvmclient.MockInterface)
-		mockVMClient.EXPECT().ListVmssFlexVMsWithoutInstanceView(gomock.Any(), gomock.Any()).Return(tc.testVMListWithoutInstanceView, tc.vmListErr).AnyTimes()
-		mockVMClient.EXPECT().ListVmssFlexVMsWithOnlyInstanceView(gomock.Any(), gomock.Any()).Return(tc.testVMListWithOnlyInstanceView, tc.vmListErr).AnyTimes()
-
-		nodeName, err := fs.getNodeNameByVMName(tc.vmName)
-		assert.Equal(t, tc.expectedErr, err, tc.description)
-		assert.Equal(t, tc.expectedNodeName, nodeName, tc.description)
-	}
-}
-
-func TestGetNodeNameByVMName(t *testing.T) {
-	ctrl := gomock.NewController(t)
-	defer ctrl.Finish()
-
-	testCases := []struct {
-		description                    string
-		vmName                         string
-		testVMListWithoutInstanceView  []compute.VirtualMachine
-		testVMListWithOnlyInstanceView []compute.VirtualMachine
-		vmListErr                      error
-		expectedNodeName               string
-		expectedErr                    error
-	}{
-		{
-			description:                    "getNodeNameByVMName should return the nodeName of the corresponding vm by the vm name",
-			vmName:                         "testvm1",
-			testVMListWithoutInstanceView:  testVMListWithoutInstanceView,
-			testVMListWithOnlyInstanceView: testVMListWithOnlyInstanceView,
-			vmListErr:                      nil,
-			expectedNodeName:               "vmssflex1000001",
-			expectedErr:                    nil,
-		},
-		{
-			description:                    "getNodeVmssFlexID should throw InstanceNotFound error if the VM cannot be found",
-			vmName:                         "testvm3",
 			testVMListWithoutInstanceView:  []compute.VirtualMachine{},
 			testVMListWithOnlyInstanceView: []compute.VirtualMachine{},
 			vmListErr:                      nil,
