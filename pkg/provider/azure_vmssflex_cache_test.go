/*
Copyright 2022 The Kubernetes Authors.

Licensed under the Apache License, Version 2.0 (the "License");
you may not use this file except in compliance with the License.
You may obtain a copy of the License at

    http://www.apache.org/licenses/LICENSE-2.0

Unless required by applicable law or agreed to in writing, software
distributed under the License is distributed on an "AS IS" BASIS,
WITHOUT WARRANTIES OR CONDITIONS OF ANY KIND, either express or implied.
See the License for the specific language governing permissions and
limitations under the License.
*/

package provider

import (
	"fmt"
	"net/http"
	"testing"

	"github.com/Azure/azure-sdk-for-go/services/compute/mgmt/2021-07-01/compute"
	"github.com/Azure/azure-sdk-for-go/services/network/mgmt/2021-08-01/network"
	"github.com/Azure/go-autorest/autorest/to"
	"github.com/golang/mock/gomock"
	"github.com/stretchr/testify/assert"

	cloudprovider "k8s.io/cloud-provider"

	"sigs.k8s.io/cloud-provider-azure/pkg/azureclients/vmclient/mockvmclient"
	"sigs.k8s.io/cloud-provider-azure/pkg/azureclients/vmssclient/mockvmssclient"
	azcache "sigs.k8s.io/cloud-provider-azure/pkg/cache"
	"sigs.k8s.io/cloud-provider-azure/pkg/consts"
	"sigs.k8s.io/cloud-provider-azure/pkg/retry"
)

var (
	testVmssFlex1ID = "subscriptions/sub/resourceGroups/rg/providers/Microsoft.Compute/virtualMachineScaleSets/vmssflex1"

	testNic1 = network.Interface{
		ID: to.StringPtr("/subscriptions/sub/resourceGroups/rg/providers/Microsoft.Network/networkInterfaces/testvm1-nic"),
		InterfacePropertiesFormat: &network.InterfacePropertiesFormat{
			IPConfigurations: &[]network.InterfaceIPConfiguration{
				{
					InterfaceIPConfigurationPropertiesFormat: &network.InterfaceIPConfigurationPropertiesFormat{
						PrivateIPAddress: to.StringPtr("testPrivateIP1"),
					},
				},
			},
		},
	}

	testVMWithoutInstanceView1 = compute.VirtualMachine{
		Name: to.StringPtr("testvm1"),
		ID:   to.StringPtr("/subscriptions/sub/resourceGroups/rg/providers/Microsoft.Compute/virtualMachines/testvm1"),
		VirtualMachineProperties: &compute.VirtualMachineProperties{
			OsProfile: &compute.OSProfile{
				ComputerName: to.StringPtr("vmssflex1000001"),
			},
			ProvisioningState: to.StringPtr("Succeeded"),
			VirtualMachineScaleSet: &compute.SubResource{
				ID: to.StringPtr(testVmssFlex1ID),
			},
			StorageProfile: &compute.StorageProfile{
				OsDisk: &compute.OSDisk{
					Name: to.StringPtr("osdisk1"),
					ManagedDisk: &compute.ManagedDiskParameters{
						ID: to.StringPtr("ManagedID1"),
						DiskEncryptionSet: &compute.DiskEncryptionSetParameters{
							ID: to.StringPtr("DiskEncryptionSetID1"),
						},
					},
				},
				DataDisks: &[]compute.DataDisk{
					{
						Lun:  to.Int32Ptr(1),
						Name: to.StringPtr("dataDisk1"),
					},
				},
			},
<<<<<<< HEAD
			HardwareProfile: &compute.HardwareProfile{
				VMSize: compute.VirtualMachineSizeTypesStandardD2sV3,
=======
			NetworkProfile: &compute.NetworkProfile{
				NetworkInterfaces: &[]compute.NetworkInterfaceReference{
					{
						ID: to.StringPtr("/subscriptions/sub/resourceGroups/rg/providers/Microsoft.Network/networkInterfaces/testvm1-nic"),
					},
				},
>>>>>>> 139eeecd
			},
		},
		Zones:    &[]string{"1", "2", "3"},
		Location: to.StringPtr("EastUS"),
	}

	testVMWithoutInstanceView2 = compute.VirtualMachine{
		Name: to.StringPtr("testvm2"),
		ID:   to.StringPtr("/subscriptions/sub/resourceGroups/rg/providers/Microsoft.Compute/virtualMachines/testvm2"),
		VirtualMachineProperties: &compute.VirtualMachineProperties{
			OsProfile: &compute.OSProfile{
				ComputerName: to.StringPtr("vmssflex1000002"),
			},
			ProvisioningState: to.StringPtr("Succeeded"),
			VirtualMachineScaleSet: &compute.SubResource{
				ID: to.StringPtr(testVmssFlex1ID),
			},
			StorageProfile: &compute.StorageProfile{
				OsDisk: &compute.OSDisk{
					Name: to.StringPtr("osdisk2"),
					ManagedDisk: &compute.ManagedDiskParameters{
						ID: to.StringPtr("ManagedID2"),
						DiskEncryptionSet: &compute.DiskEncryptionSetParameters{
							ID: to.StringPtr("DiskEncryptionSetID2"),
						},
					},
				},
				DataDisks: &[]compute.DataDisk{
					{
						Lun:  to.Int32Ptr(2),
						Name: to.StringPtr("dataDisk2"),
					},
				},
			},
<<<<<<< HEAD
			HardwareProfile: &compute.HardwareProfile{
				VMSize: compute.VirtualMachineSizeTypesStandardD2sV3,
=======
			NetworkProfile: &compute.NetworkProfile{
				NetworkInterfaces: &[]compute.NetworkInterfaceReference{
					{
						ID: to.StringPtr("/subscriptions/sub/resourceGroups/rg/providers/Microsoft.Network/networkInterfaces/testvm2-nic"),
					},
				},
>>>>>>> 139eeecd
			},
		},
		Zones:    &[]string{"1", "2", "3"},
		Location: to.StringPtr("EastUS"),
	}
	testVMListWithoutInstanceView = []compute.VirtualMachine{testVMWithoutInstanceView1, testVMWithoutInstanceView2}

	testVMWithOnlyInstanceView1 = compute.VirtualMachine{
		Name: to.StringPtr("testvm1"),
		ID:   to.StringPtr("/subscriptions/sub/resourceGroups/rg/providers/Microsoft.Compute/virtualMachines/testvm1"),
		VirtualMachineProperties: &compute.VirtualMachineProperties{
			InstanceView: &compute.VirtualMachineInstanceView{
				Statuses: &[]compute.InstanceViewStatus{
					{
						Code: to.StringPtr("PowerState/running"),
					},
				},
			},
		},
	}

	testVMWithOnlyInstanceView2 = compute.VirtualMachine{
		Name: to.StringPtr("testvm2"),
		ID:   to.StringPtr("/subscriptions/sub/resourceGroups/rg/providers/Microsoft.Compute/virtualMachines/testvm2"),
		VirtualMachineProperties: &compute.VirtualMachineProperties{
			InstanceView: &compute.VirtualMachineInstanceView{
				Statuses: &[]compute.InstanceViewStatus{
					{
						Code: to.StringPtr("PowerState/running"),
					},
				},
			},
		},
	}
	testVMListWithOnlyInstanceView = []compute.VirtualMachine{testVMWithOnlyInstanceView1, testVMWithOnlyInstanceView2}

	testVM1 = compute.VirtualMachine{
		Name: to.StringPtr("testvm1"),
		ID:   to.StringPtr("/subscriptions/sub/resourceGroups/rg/providers/Microsoft.Compute/virtualMachines/testvm1"),
		VirtualMachineProperties: &compute.VirtualMachineProperties{
			OsProfile: &compute.OSProfile{
				ComputerName: to.StringPtr("vmssflex1000001"),
			},
			ProvisioningState: to.StringPtr("Succeeded"),
			VirtualMachineScaleSet: &compute.SubResource{
				ID: to.StringPtr(testVmssFlex1ID),
			},
			InstanceView: &compute.VirtualMachineInstanceView{
				Statuses: &[]compute.InstanceViewStatus{
					{
						Code: to.StringPtr("PowerState/running"),
					},
				},
			},
			StorageProfile: &compute.StorageProfile{
				OsDisk: &compute.OSDisk{
					Name: to.StringPtr("osdisk1"),
					ManagedDisk: &compute.ManagedDiskParameters{
						ID: to.StringPtr("ManagedID1"),
						DiskEncryptionSet: &compute.DiskEncryptionSetParameters{
							ID: to.StringPtr("DiskEncryptionSetID1"),
						},
					},
				},
				DataDisks: &[]compute.DataDisk{
					{
						Lun:  to.Int32Ptr(1),
						Name: to.StringPtr("dataDisk1"),
					},
				},
			},
<<<<<<< HEAD
			HardwareProfile: &compute.HardwareProfile{
				VMSize: compute.VirtualMachineSizeTypesStandardD2sV3,
=======
			NetworkProfile: &compute.NetworkProfile{
				NetworkInterfaces: &[]compute.NetworkInterfaceReference{
					{
						ID: to.StringPtr("/subscriptions/sub/resourceGroups/rg/providers/Microsoft.Network/networkInterfaces/testvm1-nic"),
					},
				},
>>>>>>> 139eeecd
			},
		},
		Zones:    &[]string{"1", "2", "3"},
		Location: to.StringPtr("EastUS"),
	}

	testVmssFlex1 = compute.VirtualMachineScaleSet{
		ID:   to.StringPtr(testVmssFlex1ID),
		Name: to.StringPtr("vmssflex1"),
		VirtualMachineScaleSetProperties: &compute.VirtualMachineScaleSetProperties{
			VirtualMachineProfile: &compute.VirtualMachineScaleSetVMProfile{
				OsProfile: &compute.VirtualMachineScaleSetOSProfile{
					ComputerNamePrefix: to.StringPtr("vmssflex1"),
				},
			},
			OrchestrationMode: compute.OrchestrationModeFlexible,
		},
		Tags: map[string]*string{
			consts.VMSetCIDRIPV4TagKey: to.StringPtr("24"),
			consts.VMSetCIDRIPV6TagKey: to.StringPtr("64"),
		},
	}

	testVmssFlexList = []compute.VirtualMachineScaleSet{testVmssFlex1}
)

func TestGetNodeVmssFlexID(t *testing.T) {
	ctrl := gomock.NewController(t)
	defer ctrl.Finish()

	testCases := []struct {
		description                    string
		nodeName                       string
		testVMListWithoutInstanceView  []compute.VirtualMachine
		testVMListWithOnlyInstanceView []compute.VirtualMachine
		vmListErr                      error
		expectedVmssFlexID             string
		expectedErr                    error
	}{
		{
			description:                    "getNodeVmssFlexID should return the VmssFlex ID that the node belongs to",
			nodeName:                       "vmssflex1000001",
			testVMListWithoutInstanceView:  testVMListWithoutInstanceView,
			testVMListWithOnlyInstanceView: testVMListWithOnlyInstanceView,
			vmListErr:                      nil,
			expectedVmssFlexID:             "subscriptions/sub/resourceGroups/rg/providers/Microsoft.Compute/virtualMachineScaleSets/vmssflex1",
			expectedErr:                    nil,
		},
		{
			description:                    "getNodeVmssFlexID should throw InstanceNotFound error if the VM cannot be found",
			nodeName:                       "testvm3",
			testVMListWithoutInstanceView:  []compute.VirtualMachine{},
			testVMListWithOnlyInstanceView: []compute.VirtualMachine{},
			vmListErr:                      nil,
			expectedVmssFlexID:             "",
			expectedErr:                    cloudprovider.InstanceNotFound,
		},
	}

	for _, tc := range testCases {
		fs, err := NewTestFlexScaleSet(ctrl)
		assert.NoError(t, err, "unexpected error when creating test FlexScaleSet")

		mockVMSSClient := fs.cloud.VirtualMachineScaleSetsClient.(*mockvmssclient.MockInterface)
		mockVMSSClient.EXPECT().List(gomock.Any(), gomock.Any()).Return(testVmssFlexList, nil).AnyTimes()

		mockVMClient := fs.VirtualMachinesClient.(*mockvmclient.MockInterface)
		mockVMClient.EXPECT().ListVmssFlexVMsWithoutInstanceView(gomock.Any(), gomock.Any()).Return(tc.testVMListWithoutInstanceView, tc.vmListErr).AnyTimes()
		mockVMClient.EXPECT().ListVmssFlexVMsWithOnlyInstanceView(gomock.Any(), gomock.Any()).Return(tc.testVMListWithOnlyInstanceView, tc.vmListErr).AnyTimes()

		vmssFlexID, err := fs.getNodeVmssFlexID(tc.nodeName)
		assert.Equal(t, tc.expectedErr, err, tc.description)
		assert.Equal(t, tc.expectedVmssFlexID, vmssFlexID, tc.description)
	}
}

func TestGetVmssFlexVM(t *testing.T) {
	ctrl := gomock.NewController(t)
	defer ctrl.Finish()
	testCases := []struct {
		description                    string
		nodeName                       string
		testVM                         compute.VirtualMachine
		vmGetErr                       *retry.Error
		testVMListWithoutInstanceView  []compute.VirtualMachine
		testVMListWithOnlyInstanceView []compute.VirtualMachine
		vmListErr                      error
		expectedVmssFlexVM             compute.VirtualMachine
		expectedErr                    error
	}{
		{
			description:                    "getVmssFlexVM should return the VmssFlex VM",
			nodeName:                       "vmssflex1000001",
			testVM:                         testVMWithoutInstanceView1,
			vmGetErr:                       nil,
			testVMListWithoutInstanceView:  testVMListWithoutInstanceView,
			testVMListWithOnlyInstanceView: testVMListWithOnlyInstanceView,
			vmListErr:                      nil,
			expectedVmssFlexVM:             testVM1,
			expectedErr:                    nil,
		},
		{
			description:                    "getVmssFlexVM should throw InstanceNotFound error if the VM cannot be found",
			nodeName:                       "vmssflex1000001",
			testVM:                         compute.VirtualMachine{},
			vmGetErr:                       &retry.Error{HTTPStatusCode: http.StatusNotFound},
			testVMListWithoutInstanceView:  []compute.VirtualMachine{},
			testVMListWithOnlyInstanceView: []compute.VirtualMachine{},
			vmListErr:                      nil,
			expectedVmssFlexVM:             compute.VirtualMachine{},
			expectedErr:                    cloudprovider.InstanceNotFound,
		},
		{
			description:                    "getVmssFlexVM should throw InstanceNotFound error if the VM is removed from VMSS Flex",
			nodeName:                       "vmssflex1000001",
			testVM:                         testVMWithoutInstanceView1,
			vmGetErr:                       nil,
			testVMListWithoutInstanceView:  []compute.VirtualMachine{testVMWithoutInstanceView2},
			testVMListWithOnlyInstanceView: []compute.VirtualMachine{testVMWithOnlyInstanceView2},
			vmListErr:                      nil,
			expectedVmssFlexVM:             compute.VirtualMachine{},
			expectedErr:                    cloudprovider.InstanceNotFound,
		},
	}

	for _, tc := range testCases {
		fs, err := NewTestFlexScaleSet(ctrl)
		assert.NoError(t, err, "unexpected error when creating test FlexScaleSet")

		mockVMSSClient := fs.cloud.VirtualMachineScaleSetsClient.(*mockvmssclient.MockInterface)
		mockVMSSClient.EXPECT().List(gomock.Any(), gomock.Any()).Return(testVmssFlexList, nil).AnyTimes()

		mockVMClient := fs.VirtualMachinesClient.(*mockvmclient.MockInterface)
		mockVMClient.EXPECT().ListVmssFlexVMsWithoutInstanceView(gomock.Any(), gomock.Any()).Return(tc.testVMListWithoutInstanceView, tc.vmListErr).AnyTimes()
		mockVMClient.EXPECT().ListVmssFlexVMsWithOnlyInstanceView(gomock.Any(), gomock.Any()).Return(tc.testVMListWithOnlyInstanceView, tc.vmListErr).AnyTimes()

		vmssFlexVM, err := fs.getVmssFlexVM(tc.nodeName, azcache.CacheReadTypeDefault)
		assert.Equal(t, tc.expectedErr, err, tc.description)
		assert.Equal(t, tc.expectedVmssFlexVM, vmssFlexVM, tc.description)
	}

}

func TestGetVmssFlexByVmssFlexID(t *testing.T) {
	ctrl := gomock.NewController(t)
	defer ctrl.Finish()

	testCases := []struct {
		description      string
		vmssFlexID       string
		testVmssFlexList []compute.VirtualMachineScaleSet
		vmssFlexListErr  *retry.Error
		expectedVmssFlex *compute.VirtualMachineScaleSet
		expectedErr      error
	}{
		{
			description:      "getVmssFlexByVmssFlexID should return the corresponding vmssFlex by its ID",
			vmssFlexID:       "subscriptions/sub/resourceGroups/rg/providers/Microsoft.Compute/virtualMachineScaleSets/vmssflex1",
			testVmssFlexList: testVmssFlexList,
			vmssFlexListErr:  nil,
			expectedVmssFlex: &testVmssFlex1,
			expectedErr:      nil,
		},
		{
			description:      "getVmssFlexByVmssFlexID should return cloudprovider.InstanceNotFound if there's no matching VMSS",
			vmssFlexID:       "subscriptions/sub/resourceGroups/rg/providers/Microsoft.Compute/virtualMachineScaleSets/vmssflex1",
			testVmssFlexList: []compute.VirtualMachineScaleSet{},
			vmssFlexListErr:  nil,
			expectedVmssFlex: nil,
			expectedErr:      cloudprovider.InstanceNotFound,
		},
		{
			description:      "getVmssFlexByVmssFlexID  should report an error if there's something wrong during an api call",
			vmssFlexID:       "subscriptions/sub/resourceGroups/rg/providers/Microsoft.Compute/virtualMachineScaleSets/vmssflex1",
			testVmssFlexList: []compute.VirtualMachineScaleSet{},
			vmssFlexListErr:  &retry.Error{RawError: fmt.Errorf("error during vmss list")},
			expectedVmssFlex: nil,
			expectedErr:      fmt.Errorf("Retriable: false, RetryAfter: 0s, HTTPStatusCode: 0, RawError: error during vmss list"),
		},
	}

	for _, tc := range testCases {
		fs, err := NewTestFlexScaleSet(ctrl)
		assert.NoError(t, err, "unexpected error when creating test FlexScaleSet")

		mockVMSSClient := fs.cloud.VirtualMachineScaleSetsClient.(*mockvmssclient.MockInterface)
		mockVMSSClient.EXPECT().List(gomock.Any(), gomock.Any()).Return(tc.testVmssFlexList, tc.vmssFlexListErr).AnyTimes()

		vmssFlex, err := fs.getVmssFlexByVmssFlexID(tc.vmssFlexID, azcache.CacheReadTypeDefault)
		if tc.expectedErr != nil {
			assert.EqualError(t, tc.expectedErr, err.Error(), tc.description)
		}
		assert.Equal(t, tc.expectedVmssFlex, vmssFlex, tc.description)
	}
}

func TestGetVmssFlexIDByName(t *testing.T) {
	ctrl := gomock.NewController(t)
	defer ctrl.Finish()

	testCases := []struct {
		description        string
		vmssFlexName       string
		testVmssFlexList   []compute.VirtualMachineScaleSet
		vmssFlexListErr    *retry.Error
		expectedVmssFlexID string
		expectedErr        error
	}{
		{
			description:        "getVmssFlexIDByName should return the corresponding vmssFlex by its ID",
			vmssFlexName:       "vmssflex1",
			testVmssFlexList:   testVmssFlexList,
			vmssFlexListErr:    nil,
			expectedVmssFlexID: "subscriptions/sub/resourceGroups/rg/providers/Microsoft.Compute/virtualMachineScaleSets/vmssflex1",
			expectedErr:        nil,
		},
		{
			description:        "getVmssFlexIDByName should return cloudprovider.InstanceNotFound if there's no matching VMSS",
			vmssFlexName:       "vmssflex1",
			testVmssFlexList:   []compute.VirtualMachineScaleSet{},
			vmssFlexListErr:    nil,
			expectedVmssFlexID: "",
			expectedErr:        cloudprovider.InstanceNotFound,
		},
		{
			description:        "getVmssFlexIDByName should report an error if there's something wrong during an api call",
			vmssFlexName:       "vmssflex1",
			testVmssFlexList:   []compute.VirtualMachineScaleSet{},
			vmssFlexListErr:    &retry.Error{RawError: fmt.Errorf("error during vmss list")},
			expectedVmssFlexID: "",
			expectedErr:        fmt.Errorf("Retriable: false, RetryAfter: 0s, HTTPStatusCode: 0, RawError: error during vmss list"),
		},
	}

	for _, tc := range testCases {
		fs, err := NewTestFlexScaleSet(ctrl)
		assert.NoError(t, err, "unexpected error when creating test FlexScaleSet")

		mockVMSSClient := fs.cloud.VirtualMachineScaleSetsClient.(*mockvmssclient.MockInterface)
		mockVMSSClient.EXPECT().List(gomock.Any(), gomock.Any()).Return(tc.testVmssFlexList, tc.vmssFlexListErr).AnyTimes()

		vmssFlexID, err := fs.getVmssFlexIDByName(tc.vmssFlexName)

		assert.Equal(t, tc.expectedVmssFlexID, vmssFlexID, tc.description)
		if tc.expectedErr != nil {
			assert.EqualError(t, tc.expectedErr, err.Error(), tc.description)
		}
	}

}

func TestGetVmssFlexByName(t *testing.T) {
	ctrl := gomock.NewController(t)
	defer ctrl.Finish()

	testCases := []struct {
		description      string
		vmssFlexName     string
		testVmssFlexList []compute.VirtualMachineScaleSet
		vmssFlexListErr  *retry.Error
		expectedVmssFlex *compute.VirtualMachineScaleSet
		expectedErr      error
	}{
		{
			description:      "getVmssFlexByName should return the corresponding vmssFlex by its ID",
			vmssFlexName:     "vmssflex1",
			testVmssFlexList: testVmssFlexList,
			vmssFlexListErr:  nil,
			expectedVmssFlex: &testVmssFlex1,
			expectedErr:      nil,
		},
		{
			description:      "getVmssFlexByName should return cloudprovider.InstanceNotFound if there's no matching VMSS",
			vmssFlexName:     "vmssflex1",
			testVmssFlexList: []compute.VirtualMachineScaleSet{},
			vmssFlexListErr:  nil,
			expectedVmssFlex: nil,
			expectedErr:      cloudprovider.InstanceNotFound,
		},
		{
			description:      "getVmssFlexByName should report an error if there's something wrong during an api call",
			vmssFlexName:     "vmssflex1",
			testVmssFlexList: []compute.VirtualMachineScaleSet{},
			vmssFlexListErr:  &retry.Error{RawError: fmt.Errorf("error during vmss list")},
			expectedVmssFlex: nil,
			expectedErr:      fmt.Errorf("Retriable: false, RetryAfter: 0s, HTTPStatusCode: 0, RawError: error during vmss list"),
		},
	}

	for _, tc := range testCases {
		fs, err := NewTestFlexScaleSet(ctrl)
		assert.NoError(t, err, "unexpected error when creating test FlexScaleSet")

		mockVMSSClient := fs.cloud.VirtualMachineScaleSetsClient.(*mockvmssclient.MockInterface)
		mockVMSSClient.EXPECT().List(gomock.Any(), gomock.Any()).Return(tc.testVmssFlexList, tc.vmssFlexListErr).AnyTimes()

		vmssFlex, err := fs.getVmssFlexByName(tc.vmssFlexName)

		assert.Equal(t, tc.expectedVmssFlex, vmssFlex, tc.description)
		if tc.expectedErr != nil {
			assert.EqualError(t, tc.expectedErr, err.Error(), tc.description)
		}
	}

}

func TestGetVmssFlexByNodeName(t *testing.T) {
	ctrl := gomock.NewController(t)
	defer ctrl.Finish()

	testCases := []struct {
		description                    string
		nodeName                       string
		testVM                         compute.VirtualMachine
		vmGetErr                       *retry.Error
		testVMListWithoutInstanceView  []compute.VirtualMachine
		testVMListWithOnlyInstanceView []compute.VirtualMachine
		vmListErr                      error
		testVmssFlexList               []compute.VirtualMachineScaleSet
		vmssFlexListErr                *retry.Error
		expectedVmssFlex               *compute.VirtualMachineScaleSet
		expectedErr                    error
	}{
		{
			description:                    "getVmssFlexByName should return the VmssFlex ID that the node belongs to",
			nodeName:                       "vmssflex1000001",
			testVM:                         testVMWithoutInstanceView1,
			vmGetErr:                       nil,
			testVMListWithoutInstanceView:  testVMListWithoutInstanceView,
			testVMListWithOnlyInstanceView: testVMListWithOnlyInstanceView,
			vmListErr:                      nil,
			testVmssFlexList:               testVmssFlexList,
			vmssFlexListErr:                nil,
			expectedVmssFlex:               &testVmssFlex1,
			expectedErr:                    nil,
		},
	}

	for _, tc := range testCases {
		fs, err := NewTestFlexScaleSet(ctrl)
		assert.NoError(t, err, "unexpected error when creating test FlexScaleSet")

		mockVMClient := fs.VirtualMachinesClient.(*mockvmclient.MockInterface)
		mockVMClient.EXPECT().Get(gomock.Any(), fs.ResourceGroup, tc.nodeName, gomock.Any()).Return(tc.testVM, tc.vmGetErr).AnyTimes()
		mockVMClient.EXPECT().ListVmssFlexVMsWithoutInstanceView(gomock.Any(), gomock.Any()).Return(tc.testVMListWithoutInstanceView, tc.vmListErr).AnyTimes()
		mockVMClient.EXPECT().ListVmssFlexVMsWithOnlyInstanceView(gomock.Any(), gomock.Any()).Return(tc.testVMListWithOnlyInstanceView, tc.vmListErr).AnyTimes()
		mockVMSSClient := fs.cloud.VirtualMachineScaleSetsClient.(*mockvmssclient.MockInterface)
		mockVMSSClient.EXPECT().List(gomock.Any(), gomock.Any()).Return(tc.testVmssFlexList, tc.vmssFlexListErr).AnyTimes()

		vmssFlex, err := fs.getVmssFlexByNodeName(tc.nodeName, azcache.CacheReadTypeDefault)
		assert.Equal(t, tc.expectedErr, err, tc.description)
		assert.Equal(t, tc.expectedVmssFlex, vmssFlex, tc.description)
	}

}<|MERGE_RESOLUTION|>--- conflicted
+++ resolved
@@ -80,17 +80,15 @@
 					},
 				},
 			},
-<<<<<<< HEAD
 			HardwareProfile: &compute.HardwareProfile{
 				VMSize: compute.VirtualMachineSizeTypesStandardD2sV3,
-=======
+			},
 			NetworkProfile: &compute.NetworkProfile{
 				NetworkInterfaces: &[]compute.NetworkInterfaceReference{
 					{
 						ID: to.StringPtr("/subscriptions/sub/resourceGroups/rg/providers/Microsoft.Network/networkInterfaces/testvm1-nic"),
 					},
 				},
->>>>>>> 139eeecd
 			},
 		},
 		Zones:    &[]string{"1", "2", "3"},
@@ -125,17 +123,15 @@
 					},
 				},
 			},
-<<<<<<< HEAD
 			HardwareProfile: &compute.HardwareProfile{
 				VMSize: compute.VirtualMachineSizeTypesStandardD2sV3,
-=======
+			},
 			NetworkProfile: &compute.NetworkProfile{
 				NetworkInterfaces: &[]compute.NetworkInterfaceReference{
 					{
 						ID: to.StringPtr("/subscriptions/sub/resourceGroups/rg/providers/Microsoft.Network/networkInterfaces/testvm2-nic"),
 					},
 				},
->>>>>>> 139eeecd
 			},
 		},
 		Zones:    &[]string{"1", "2", "3"},
@@ -207,17 +203,15 @@
 					},
 				},
 			},
-<<<<<<< HEAD
 			HardwareProfile: &compute.HardwareProfile{
 				VMSize: compute.VirtualMachineSizeTypesStandardD2sV3,
-=======
+			},
 			NetworkProfile: &compute.NetworkProfile{
 				NetworkInterfaces: &[]compute.NetworkInterfaceReference{
 					{
 						ID: to.StringPtr("/subscriptions/sub/resourceGroups/rg/providers/Microsoft.Network/networkInterfaces/testvm1-nic"),
 					},
 				},
->>>>>>> 139eeecd
 			},
 		},
 		Zones:    &[]string{"1", "2", "3"},
