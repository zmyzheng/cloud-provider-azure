--- conflicted
+++ resolved
@@ -58,12 +58,9 @@
 
 	testIPConfigurationID = "/subscriptions/sub/resourceGroups/rg/providers/Microsoft.Network/networkInterfaces/testvm1-nic/ipConfigurations/pipConfig"
 	testBackendPoolID0    = "/subscriptions/sub/resourceGroups/rg/providers/Microsoft.Network/loadBalancers/lb/backendAddressPools/backendpool-0"
-<<<<<<< HEAD
-	testBackendPools      = &[]network.BackendAddressPool{
-=======
 
 	testBackendPools = &[]network.BackendAddressPool{
->>>>>>> 6e49c556
+
 		{
 			ID: to.StringPtr(testBackendPoolID0),
 			BackendAddressPoolPropertiesFormat: &network.BackendAddressPoolPropertiesFormat{
@@ -75,10 +72,7 @@
 			},
 		},
 	}
-<<<<<<< HEAD
-=======
-
->>>>>>> 6e49c556
+
 	testNic1 = generateTestNic("testvm1-nic", false, network.ProvisioningStateSucceeded)
 
 	testNic2 = generateTestNic("testvm2-nic", true, network.ProvisioningStateSucceeded)
@@ -1557,12 +1551,6 @@
 	defer ctrl.Finish()
 
 	testCases := []struct {
-<<<<<<< HEAD
-		description   string
-		vmssNamesMap  map[string]bool
-		backendPoolID string
-		expectedErr   error
-=======
 		description         string
 		vmssNamesMap        map[string]bool
 		backendPoolID       string
@@ -1572,17 +1560,12 @@
 		isIPConfigEmpty     bool
 		vmssPutErr          *retry.Error
 		expectedErr         error
->>>>>>> 6e49c556
 	}{
 		{
 			description: "EnsureBackendPoolDeletedFromVMSets should remove a backend pool from the vmss",
 			vmssNamesMap: map[string]bool{
 				"vmssflex1": true,
 			},
-<<<<<<< HEAD
-			backendPoolID: "/subscriptions/sub/resourceGroups/rg/providers/Microsoft.Network/loadBalancers/lb/backendAddressPools/backendpool-0",
-			expectedErr:   nil,
-=======
 			backendPoolID:       "/subscriptions/sub/resourceGroups/rg/providers/Microsoft.Network/loadBalancers/lb/backendAddressPools/backendpool-0",
 			hasDefaultVMProfile: true,
 			expectedErr:         nil,
@@ -1657,7 +1640,6 @@
 			hasDefaultVMProfile: true,
 			vmssPutErr:          &retry.Error{RawError: fmt.Errorf("failed to update nic")},
 			expectedErr:         fmt.Errorf("Retriable: false, RetryAfter: 0s, HTTPStatusCode: 0, RawError: failed to update nic"),
->>>>>>> 6e49c556
 		},
 	}
 
@@ -1665,16 +1647,6 @@
 		fs, err := NewTestFlexScaleSet(ctrl)
 		assert.NoError(t, err, "unexpected error when creating test FlexScaleSet")
 
-<<<<<<< HEAD
-		mockVMSSClient := fs.cloud.VirtualMachineScaleSetsClient.(*mockvmssclient.MockInterface)
-		mockVMSSClient.EXPECT().List(gomock.Any(), gomock.Any()).Return(testVmssFlexList, nil).AnyTimes()
-		mockVMSSClient.EXPECT().Get(gomock.Any(), gomock.Any(), gomock.Any()).Return(testVmssFlex1, nil)
-		mockVMSSClient.EXPECT().CreateOrUpdate(gomock.Any(), gomock.Any(), gomock.Any(), gomock.Any()).Return(nil).AnyTimes()
-
-		err = fs.EnsureBackendPoolDeletedFromVMSets(tc.vmssNamesMap, tc.backendPoolID)
-
-		assert.Equal(t, tc.expectedErr, err, tc.description)
-=======
 		testVmssFlex := genreteTestVmssFlex()
 
 		if tc.isVMSSDeallocating {
@@ -1704,7 +1676,7 @@
 		} else {
 			assert.NoError(t, err, tc.description)
 		}
->>>>>>> 6e49c556
+
 	}
 
 }
@@ -1719,10 +1691,7 @@
 		backendPoolID     string
 		nic               network.Interface
 		nicGetErr         *retry.Error
-<<<<<<< HEAD
-=======
 		nicPutErr         *retry.Error
->>>>>>> 6e49c556
 		expectedErr       error
 	}{
 		{
@@ -1731,12 +1700,6 @@
 				"vmssflex1000001": "testvm1-nic",
 			},
 			backendPoolID: "/subscriptions/sub/resourceGroups/rg/providers/Microsoft.Network/loadBalancers/lb/backendAddressPools/backendpool-0",
-<<<<<<< HEAD
-			nic:           testNic1,
-			nicGetErr:     nil,
-			expectedErr:   nil,
-		},
-=======
 			nic:           generateTestNic("testvm1-nic", false, network.ProvisioningStateSucceeded),
 			nicGetErr:     nil,
 			expectedErr:   nil,
@@ -1772,7 +1735,6 @@
 			nicPutErr:     &retry.Error{RawError: fmt.Errorf("failed to update nic")},
 			expectedErr:   fmt.Errorf("Retriable: false, RetryAfter: 0s, HTTPStatusCode: 0, RawError: failed to update nic"),
 		},
->>>>>>> 6e49c556
 	}
 
 	for _, tc := range testCases {
@@ -1781,13 +1743,6 @@
 
 		mockInterfacesClient := fs.InterfacesClient.(*mockinterfaceclient.MockInterface)
 		mockInterfacesClient.EXPECT().Get(gomock.Any(), gomock.Any(), "testvm1-nic", gomock.Any()).Return(tc.nic, tc.nicGetErr).AnyTimes()
-<<<<<<< HEAD
-		mockInterfacesClient.EXPECT().CreateOrUpdate(gomock.Any(), gomock.Any(), gomock.Any(), gomock.Any()).Return(nil).AnyTimes()
-
-		err = fs.ensureBackendPoolDeletedFromNode(tc.vmssFlexVMNameMap, tc.backendPoolID)
-
-		assert.Equal(t, tc.expectedErr, err, tc.description)
-=======
 		mockInterfacesClient.EXPECT().CreateOrUpdate(gomock.Any(), gomock.Any(), gomock.Any(), gomock.Any()).Return(tc.nicPutErr).AnyTimes()
 
 		err = fs.ensureBackendPoolDeletedFromNode(tc.vmssFlexVMNameMap, tc.backendPoolID)
@@ -1797,7 +1752,6 @@
 		} else {
 			assert.NoError(t, err, tc.description)
 		}
->>>>>>> 6e49c556
 	}
 
 }
@@ -1822,13 +1776,9 @@
 		vmListErr                      error
 		nic                            network.Interface
 		nicGetErr                      *retry.Error
-<<<<<<< HEAD
-=======
 		nicPutErr                      *retry.Error
 		vmssPutErr                     *retry.Error
->>>>>>> 6e49c556
-
-		expectedErr error
+		expectedErr                    error
 	}{
 		{
 			description:                    "EnsureBackendPoolDeleted should delete a backend pool from the vm and vmss",
@@ -1842,12 +1792,6 @@
 			testVMListWithoutInstanceView:  testVMListWithoutInstanceView,
 			testVMListWithOnlyInstanceView: testVMListWithOnlyInstanceView,
 			vmListErr:                      nil,
-<<<<<<< HEAD
-			nic:                            testNic1,
-			nicGetErr:                      nil,
-			expectedErr:                    nil,
-		},
-=======
 			nic:                            generateTestNic("testvm1-nic", false, network.ProvisioningStateSucceeded),
 			nicGetErr:                      nil,
 			expectedErr:                    nil,
@@ -1934,7 +1878,6 @@
 			nicPutErr:                      &retry.Error{RawError: fmt.Errorf("failed to update nic")},
 			expectedErr:                    fmt.Errorf("Retriable: false, RetryAfter: 0s, HTTPStatusCode: 0, RawError: failed to update nic"),
 		},
->>>>>>> 6e49c556
 	}
 
 	for _, tc := range testCases {
@@ -1948,12 +1891,6 @@
 			fs.EnableMultipleStandardLoadBalancers = true
 		}
 
-<<<<<<< HEAD
-		mockVMSSClient := fs.cloud.VirtualMachineScaleSetsClient.(*mockvmssclient.MockInterface)
-		mockVMSSClient.EXPECT().List(gomock.Any(), gomock.Any()).Return(testVmssFlexList, nil).AnyTimes()
-		mockVMSSClient.EXPECT().Get(gomock.Any(), gomock.Any(), gomock.Any()).Return(testVmssFlex1, nil)
-		mockVMSSClient.EXPECT().CreateOrUpdate(gomock.Any(), gomock.Any(), gomock.Any(), gomock.Any()).Return(nil).AnyTimes()
-=======
 		testVmssFlex := genreteTestVmssFlex()
 		vmssFlexList := []compute.VirtualMachineScaleSet{testVmssFlex}
 
@@ -1961,7 +1898,6 @@
 		mockVMSSClient.EXPECT().List(gomock.Any(), gomock.Any()).Return(vmssFlexList, nil).AnyTimes()
 		mockVMSSClient.EXPECT().Get(gomock.Any(), gomock.Any(), gomock.Any()).Return(testVmssFlex1, nil).AnyTimes()
 		mockVMSSClient.EXPECT().CreateOrUpdate(gomock.Any(), gomock.Any(), gomock.Any(), gomock.Any()).Return(tc.vmssPutErr).AnyTimes()
->>>>>>> 6e49c556
 
 		mockVMClient := fs.VirtualMachinesClient.(*mockvmclient.MockInterface)
 		mockVMClient.EXPECT().ListVmssFlexVMsWithoutInstanceView(gomock.Any(), gomock.Any()).Return(tc.testVMListWithoutInstanceView, tc.vmListErr).AnyTimes()
@@ -1969,13 +1905,6 @@
 
 		mockInterfacesClient := fs.InterfacesClient.(*mockinterfaceclient.MockInterface)
 		mockInterfacesClient.EXPECT().Get(gomock.Any(), gomock.Any(), "testvm1-nic", gomock.Any()).Return(tc.nic, tc.nicGetErr).AnyTimes()
-<<<<<<< HEAD
-		mockInterfacesClient.EXPECT().CreateOrUpdate(gomock.Any(), gomock.Any(), gomock.Any(), gomock.Any()).Return(nil).AnyTimes()
-
-		err = fs.EnsureBackendPoolDeleted(tc.service, tc.backendPoolID, tc.vmSetName, tc.backendAddressPools, tc.deleteFromVMSet)
-
-		assert.Equal(t, tc.expectedErr, err, tc.description)
-=======
 		mockInterfacesClient.EXPECT().CreateOrUpdate(gomock.Any(), gomock.Any(), gomock.Any(), gomock.Any()).Return(tc.nicPutErr).AnyTimes()
 
 		err = fs.EnsureBackendPoolDeleted(tc.service, tc.backendPoolID, tc.vmSetName, tc.backendAddressPools, tc.deleteFromVMSet)
@@ -1985,7 +1914,6 @@
 		} else {
 			assert.NoError(t, err, tc.description)
 		}
->>>>>>> 6e49c556
 	}
 
 }