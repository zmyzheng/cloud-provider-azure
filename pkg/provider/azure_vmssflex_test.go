/*
Copyright 2022 The Kubernetes Authors.

Licensed under the Apache License, Version 2.0 (the "License");
you may not use this file except in compliance with the License.
You may obtain a copy of the License at

    http://www.apache.org/licenses/LICENSE-2.0

Unless required by applicable law or agreed to in writing, software
distributed under the License is distributed on an "AS IS" BASIS,
WITHOUT WARRANTIES OR CONDITIONS OF ANY KIND, either express or implied.
See the License for the specific language governing permissions and
limitations under the License.
*/

package provider

import (
	"fmt"
	"testing"

	"github.com/Azure/azure-sdk-for-go/services/compute/mgmt/2021-07-01/compute"
	"github.com/Azure/azure-sdk-for-go/services/network/mgmt/2021-08-01/network"
	"github.com/Azure/go-autorest/autorest/to"
	"github.com/golang/mock/gomock"
	"github.com/stretchr/testify/assert"
	v1 "k8s.io/api/core/v1"
	meta "k8s.io/apimachinery/pkg/apis/meta/v1"
	metav1 "k8s.io/apimachinery/pkg/apis/meta/v1"
	"k8s.io/apimachinery/pkg/types"
	cloudprovider "k8s.io/cloud-provider"
	"sigs.k8s.io/cloud-provider-azure/pkg/azureclients/interfaceclient/mockinterfaceclient"
	"sigs.k8s.io/cloud-provider-azure/pkg/azureclients/vmclient/mockvmclient"
	"sigs.k8s.io/cloud-provider-azure/pkg/azureclients/vmssclient/mockvmssclient"
	"sigs.k8s.io/cloud-provider-azure/pkg/consts"
	"sigs.k8s.io/cloud-provider-azure/pkg/retry"
)

var (
	testVmssFlexID1 = "subscriptions/sub/resourceGroups/rg/providers/Microsoft.Compute/virtualMachineScaleSets/vmssflex1"
	testNodeName1   = "vmssflex1000001"
	testNode1       = &v1.Node{
		ObjectMeta: meta.ObjectMeta{
			Name: testNodeName1,
		},
	}

	testVmssFlexID2 = "subscriptions/sub/resourceGroups/rg/providers/Microsoft.Compute/virtualMachineScaleSets/vmssflex2"
	testNodeName2   = "vmssflex2000001"
	testNode2       = &v1.Node{
		ObjectMeta: meta.ObjectMeta{
			Name: testNodeName2,
		},
	}

<<<<<<< HEAD
	testIpConfigurationID = "/subscriptions/sub/resourceGroups/rg/providers/Microsoft.Network/networkInterfaces/testvm1-nic/ipConfigurations/pipConfig"
=======
	nonExistingNodeName = "NonExistingNodeName"

	testIPConfigurationID = "/subscriptions/sub/resourceGroups/rg/providers/Microsoft.Network/networkInterfaces/testvm1-nic/ipConfigurations/pipConfig"
>>>>>>> 300c9086
	testBackendPoolID0    = "/subscriptions/sub/resourceGroups/rg/providers/Microsoft.Network/loadBalancers/lb/backendAddressPools/backendpool-0"

	testNic1 = network.Interface{
		ID:   to.StringPtr("/subscriptions/sub/resourceGroups/rg/providers/Microsoft.Network/networkInterfaces/testvm1-nic"),
		Name: to.StringPtr("testvm1-nic"),
		InterfacePropertiesFormat: &network.InterfacePropertiesFormat{
			IPConfigurations: &[]network.InterfaceIPConfiguration{
				{
					InterfaceIPConfigurationPropertiesFormat: &network.InterfaceIPConfigurationPropertiesFormat{
						PrivateIPAddress: to.StringPtr("testPrivateIP1"),
						LoadBalancerBackendAddressPools: &[]network.BackendAddressPool{
							{
								ID: to.StringPtr(testBackendPoolID0),
							},
						},
					},
				},
			},
			ProvisioningState: network.ProvisioningStateSucceeded,
		},
	}

<<<<<<< HEAD
	testBackendPools = &[]network.BackendAddressPool{
		{
			ID: to.StringPtr(testBackendPoolID0),
			BackendAddressPoolPropertiesFormat: &network.BackendAddressPoolPropertiesFormat{
				BackendIPConfigurations: &[]network.InterfaceIPConfiguration{
					{
						ID: to.StringPtr(testIpConfigurationID),
					},
				},
			},
		},
=======
	testNic2 = network.Interface{
		ID:                        to.StringPtr("/subscriptions/sub/resourceGroups/rg/providers/Microsoft.Network/networkInterfaces/testvm2-nic"),
		Name:                      to.StringPtr("testvm2-nic"),
		InterfacePropertiesFormat: &network.InterfacePropertiesFormat{},
>>>>>>> 300c9086
	}
)

func TestGetNodeVMSetNameVmssFlex(t *testing.T) {
	ctrl := gomock.NewController(t)
	defer ctrl.Finish()

	testCases := []struct {
		description       string
		expectedVMSetName string
		expectedErr       error
	}{
		{
			description:       "GetNodeVMSetName should return the correct VMSetName of the node",
			expectedVMSetName: "vmssflex1",
			expectedErr:       nil,
		},
	}

	for _, tc := range testCases {
		fs, err := NewTestFlexScaleSet(ctrl)
		assert.NoError(t, err, "unexpected error when creating test FlexScaleSet")
		fs.vmssFlexVMNameToVmssID.Store(testNodeName1, testVmssFlexID1)
		fs.vmssFlexVMNameToVmssID.Store(testNodeName2, testVmssFlexID2)

		vmSetName, err := fs.GetNodeVMSetName(testNode1)
		assert.Equal(t, tc.expectedVMSetName, vmSetName, tc.description)
		assert.Equal(t, tc.expectedErr, err, tc.description)
	}

}

func TestGetAgentPoolVMSetNamesVmssFlex(t *testing.T) {
	ctrl := gomock.NewController(t)
	defer ctrl.Finish()

	testCases := []struct {
		description                 string
		nodes                       []*v1.Node
		expectedAgentPoolVMSetNames *[]string
		expectedErr                 error
	}{
		{
			description:                 "GetNodeVMSetName should return the correct VMSetName of the node",
			nodes:                       []*v1.Node{testNode1, testNode2},
			expectedAgentPoolVMSetNames: &[]string{"vmssflex1", "vmssflex2"},
			expectedErr:                 nil,
		},
	}

	for _, tc := range testCases {
		fs, err := NewTestFlexScaleSet(ctrl)
		assert.NoError(t, err, "unexpected error when creating test FlexScaleSet")
		fs.vmssFlexVMNameToVmssID.Store(testNodeName1, testVmssFlexID1)
		fs.vmssFlexVMNameToVmssID.Store(testNodeName2, testVmssFlexID2)

		agentPoolVMSetNames, err := fs.GetAgentPoolVMSetNames(tc.nodes)
		assert.Equal(t, tc.expectedAgentPoolVMSetNames, agentPoolVMSetNames, tc.description)
		assert.Equal(t, tc.expectedErr, err, tc.description)
	}
}

func TestGetVMSetNamesVmssFlex(t *testing.T) {
	ctrl := gomock.NewController(t)
	defer ctrl.Finish()

	testCases := []struct {
		description        string
		service            *v1.Service
		nodes              []*v1.Node
		useSingleSLB       bool
		expectedVMSetNames *[]string
		expectedErr        error
	}{
		{
			description:        "GetVMSetNames should return the primary vm set name if the service has no mode annotation",
			service:            &v1.Service{},
			expectedVMSetNames: &[]string{"vmss"},
		},
		{
			description: "GetVMSetNames should return the primary vm set name when using the single SLB",
			service: &v1.Service{
				ObjectMeta: metav1.ObjectMeta{Annotations: map[string]string{consts.ServiceAnnotationLoadBalancerMode: consts.ServiceAnnotationLoadBalancerAutoModeValue}},
			},
			useSingleSLB:       true,
			expectedVMSetNames: &[]string{"vmss"},
		},
		{
			description: "GetVMSetNames should return all scale sets if the service has auto mode annotation",
			service: &v1.Service{
				ObjectMeta: metav1.ObjectMeta{Annotations: map[string]string{consts.ServiceAnnotationLoadBalancerMode: consts.ServiceAnnotationLoadBalancerAutoModeValue}},
			},
			nodes:              []*v1.Node{testNode1, testNode2},
			expectedVMSetNames: &[]string{"vmssflex1", "vmssflex2"},
		},
		{
			description: "GetVMSetNames should report the error if there's no such vmss",
			service: &v1.Service{
				ObjectMeta: metav1.ObjectMeta{Annotations: map[string]string{consts.ServiceAnnotationLoadBalancerMode: "vmssflex3"}},
			},
			nodes:       []*v1.Node{testNode1, testNode2},
			expectedErr: fmt.Errorf("scale set (vmssflex3) - not found"),
		},
		{
			description: "GetVMSetNames should return the correct vmss names",
			service: &v1.Service{
				ObjectMeta: metav1.ObjectMeta{Annotations: map[string]string{consts.ServiceAnnotationLoadBalancerMode: "vmssflex1"}},
			},
			nodes:              []*v1.Node{testNode1, testNode2},
			expectedVMSetNames: &[]string{"vmssflex1"},
		},
	}

	for _, tc := range testCases {
		fs, err := NewTestFlexScaleSet(ctrl)
		assert.NoError(t, err, "unexpected error when creating test FlexScaleSet")
		fs.vmssFlexVMNameToVmssID.Store(testNodeName1, testVmssFlexID1)
		fs.vmssFlexVMNameToVmssID.Store(testNodeName2, testVmssFlexID2)

		if tc.useSingleSLB {
			fs.EnableMultipleStandardLoadBalancers = false
			fs.LoadBalancerSku = consts.LoadBalancerSkuStandard
		}

		vmSetNames, err := fs.GetVMSetNames(tc.service, tc.nodes)
		assert.Equal(t, tc.expectedVMSetNames, vmSetNames, tc.description)
		assert.Equal(t, tc.expectedErr, err, tc.description)
	}
}

func TestGetNodeNameByProviderIDVmssFlex(t *testing.T) {
	ctrl := gomock.NewController(t)
	defer ctrl.Finish()

	testCases := []struct {
		description                    string
		providerID                     string
		testVMListWithoutInstanceView  []compute.VirtualMachine
		testVMListWithOnlyInstanceView []compute.VirtualMachine
		vmListErr                      error
		expectedNodeName               types.NodeName
		expectedErr                    error
	}{
		{
			description:                    "GetNodeNameByProviderID should return the correct nodeName by VMSS Flex VM ID",
			providerID:                     "azure:///subscriptions/sub/resourceGroups/rg/providers/Microsoft.Compute/virtualMachines/testvm1",
			testVMListWithoutInstanceView:  testVMListWithoutInstanceView,
			testVMListWithOnlyInstanceView: testVMListWithOnlyInstanceView,
			vmListErr:                      nil,
			expectedNodeName:               types.NodeName("vmssflex1000001"),
			expectedErr:                    nil,
		},
		{
			description:                    "GetNodeNameByProviderID should throw error of instance not found if the vm is deleted",
<<<<<<< HEAD
			providerID:                     "azure:///subscriptions/sub/resourceGroups/rg/providers/Microsoft.Compute/virtualMachines/testvm3",
=======
			providerID:                     "azure:///subscriptions/sub/resourceGroups/rg/providers/Microsoft.Compute/virtualMachines/" + nonExistingNodeName,
>>>>>>> 300c9086
			testVMListWithoutInstanceView:  testVMListWithoutInstanceView,
			testVMListWithOnlyInstanceView: testVMListWithOnlyInstanceView,
			vmListErr:                      nil,
			expectedNodeName:               "",
			expectedErr:                    cloudprovider.InstanceNotFound,
		},
	}

	for _, tc := range testCases {
		fs, err := NewTestFlexScaleSet(ctrl)
		assert.NoError(t, err, "unexpected error when creating test FlexScaleSet")

		mockVMSSClient := fs.cloud.VirtualMachineScaleSetsClient.(*mockvmssclient.MockInterface)
		mockVMSSClient.EXPECT().List(gomock.Any(), gomock.Any()).Return(testVmssFlexList, nil).AnyTimes()

		mockVMClient := fs.VirtualMachinesClient.(*mockvmclient.MockInterface)
		mockVMClient.EXPECT().ListVmssFlexVMsWithoutInstanceView(gomock.Any(), gomock.Any()).Return(tc.testVMListWithoutInstanceView, tc.vmListErr).AnyTimes()
		mockVMClient.EXPECT().ListVmssFlexVMsWithOnlyInstanceView(gomock.Any(), gomock.Any()).Return(tc.testVMListWithOnlyInstanceView, tc.vmListErr).AnyTimes()

		nodeName, err := fs.GetNodeNameByProviderID(tc.providerID)
		assert.Equal(t, tc.expectedNodeName, nodeName)
		assert.Equal(t, tc.expectedErr, err)
	}

}

func TestGetInstanceIDByNodeNameVmssFlex(t *testing.T) {
	ctrl := gomock.NewController(t)
	defer ctrl.Finish()
<<<<<<< HEAD

	testCases := []struct {
		description                    string
		nodeName                       string
		testVMListWithoutInstanceView  []compute.VirtualMachine
		testVMListWithOnlyInstanceView []compute.VirtualMachine
		vmListErr                      error
		expectedInstanceID             string
		expectedErr                    error
	}{
		{
			description:                    "GetInstanceIDByNodeName should return the correct InstanceID by nodeName",
			nodeName:                       testNodeName1,
			testVMListWithoutInstanceView:  testVMListWithoutInstanceView,
			testVMListWithOnlyInstanceView: testVMListWithOnlyInstanceView,
			vmListErr:                      nil,
			expectedInstanceID:             "/subscriptions/sub/resourceGroups/rg/providers/Microsoft.Compute/virtualMachines/testvm1",
			expectedErr:                    nil,
		},
		{
			description:                    "GetNodeNameByProviderID should throw error of instance not found if the vm is deleted",
			nodeName:                       "nonExistingNodeName",
			testVMListWithoutInstanceView:  testVMListWithoutInstanceView,
			testVMListWithOnlyInstanceView: testVMListWithOnlyInstanceView,
			vmListErr:                      nil,
			expectedInstanceID:             "",
			expectedErr:                    cloudprovider.InstanceNotFound,
		},
	}

	for _, tc := range testCases {
		fs, err := NewTestFlexScaleSet(ctrl)
		assert.NoError(t, err, "unexpected error when creating test FlexScaleSet")

=======

	testCases := []struct {
		description                    string
		nodeName                       string
		testVMListWithoutInstanceView  []compute.VirtualMachine
		testVMListWithOnlyInstanceView []compute.VirtualMachine
		vmListErr                      error
		expectedInstanceID             string
		expectedErr                    error
	}{
		{
			description:                    "GetInstanceIDByNodeName should return the correct InstanceID by nodeName",
			nodeName:                       testNodeName1,
			testVMListWithoutInstanceView:  testVMListWithoutInstanceView,
			testVMListWithOnlyInstanceView: testVMListWithOnlyInstanceView,
			vmListErr:                      nil,
			expectedInstanceID:             "/subscriptions/sub/resourceGroups/rg/providers/Microsoft.Compute/virtualMachines/testvm1",
			expectedErr:                    nil,
		},
		{
			description:                    "GetNodeNameByProviderID should throw error of instance not found if the vm is deleted",
			nodeName:                       "nonExistingNodeName",
			testVMListWithoutInstanceView:  testVMListWithoutInstanceView,
			testVMListWithOnlyInstanceView: testVMListWithOnlyInstanceView,
			vmListErr:                      nil,
			expectedInstanceID:             "",
			expectedErr:                    cloudprovider.InstanceNotFound,
		},
	}

	for _, tc := range testCases {
		fs, err := NewTestFlexScaleSet(ctrl)
		assert.NoError(t, err, "unexpected error when creating test FlexScaleSet")

>>>>>>> 300c9086
		mockVMSSClient := fs.cloud.VirtualMachineScaleSetsClient.(*mockvmssclient.MockInterface)
		mockVMSSClient.EXPECT().List(gomock.Any(), gomock.Any()).Return(testVmssFlexList, nil).AnyTimes()

		mockVMClient := fs.VirtualMachinesClient.(*mockvmclient.MockInterface)
		mockVMClient.EXPECT().ListVmssFlexVMsWithoutInstanceView(gomock.Any(), gomock.Any()).Return(tc.testVMListWithoutInstanceView, tc.vmListErr).AnyTimes()
		mockVMClient.EXPECT().ListVmssFlexVMsWithOnlyInstanceView(gomock.Any(), gomock.Any()).Return(tc.testVMListWithOnlyInstanceView, tc.vmListErr).AnyTimes()

		instanceID, err := fs.GetInstanceIDByNodeName(tc.nodeName)
		assert.Equal(t, tc.expectedInstanceID, instanceID)
		assert.Equal(t, tc.expectedErr, err)
	}
}

func TestGetInstanceTypeByNodeNameVmssFlex(t *testing.T) {
	ctrl := gomock.NewController(t)
	defer ctrl.Finish()

	testCases := []struct {
		description                    string
		nodeName                       string
		testVMListWithoutInstanceView  []compute.VirtualMachine
		testVMListWithOnlyInstanceView []compute.VirtualMachine
		vmListErr                      error
		expectedInstanceType           string
		expectedErr                    error
	}{
		{
			description:                    "GetInstanceIDByNodeName should return the correct InstanceID by nodeName",
			nodeName:                       testNodeName1,
			testVMListWithoutInstanceView:  testVMListWithoutInstanceView,
			testVMListWithOnlyInstanceView: testVMListWithOnlyInstanceView,
			vmListErr:                      nil,
			expectedInstanceType:           "Standard_D2s_v3",
			expectedErr:                    nil,
		},
		{
			description:                    "GetNodeNameByProviderID should throw error of instance not found if the vm is deleted",
			nodeName:                       "nonExistingNodeName",
			testVMListWithoutInstanceView:  testVMListWithoutInstanceView,
			testVMListWithOnlyInstanceView: testVMListWithOnlyInstanceView,
			vmListErr:                      nil,
			expectedInstanceType:           "",
			expectedErr:                    cloudprovider.InstanceNotFound,
		},
	}

	for _, tc := range testCases {
		fs, err := NewTestFlexScaleSet(ctrl)
		assert.NoError(t, err, "unexpected error when creating test FlexScaleSet")
<<<<<<< HEAD

		mockVMSSClient := fs.cloud.VirtualMachineScaleSetsClient.(*mockvmssclient.MockInterface)
		mockVMSSClient.EXPECT().List(gomock.Any(), gomock.Any()).Return(testVmssFlexList, nil).AnyTimes()

=======

		mockVMSSClient := fs.cloud.VirtualMachineScaleSetsClient.(*mockvmssclient.MockInterface)
		mockVMSSClient.EXPECT().List(gomock.Any(), gomock.Any()).Return(testVmssFlexList, nil).AnyTimes()

>>>>>>> 300c9086
		mockVMClient := fs.VirtualMachinesClient.(*mockvmclient.MockInterface)
		mockVMClient.EXPECT().ListVmssFlexVMsWithoutInstanceView(gomock.Any(), gomock.Any()).Return(tc.testVMListWithoutInstanceView, tc.vmListErr).AnyTimes()
		mockVMClient.EXPECT().ListVmssFlexVMsWithOnlyInstanceView(gomock.Any(), gomock.Any()).Return(tc.testVMListWithOnlyInstanceView, tc.vmListErr).AnyTimes()

		instanceType, err := fs.GetInstanceTypeByNodeName(tc.nodeName)
		assert.Equal(t, tc.expectedInstanceType, instanceType)
		assert.Equal(t, tc.expectedErr, err)
	}
}

func TestGetZoneByNodeNameVmssFlex(t *testing.T) {
	ctrl := gomock.NewController(t)
	defer ctrl.Finish()

	testCases := []struct {
		description                    string
		nodeName                       string
		testVMListWithoutInstanceView  []compute.VirtualMachine
		testVMListWithOnlyInstanceView []compute.VirtualMachine
		vmListErr                      error
		expectedZone                   cloudprovider.Zone
		expectedErr                    error
	}{
		{
<<<<<<< HEAD
			description:                    "GetInstanceIDByNodeName should return the correct InstanceID by nodeName",
=======
			description:                    "GetZoneByNodeName should return the correct zone by nodeName",
>>>>>>> 300c9086
			nodeName:                       testNodeName1,
			testVMListWithoutInstanceView:  testVMListWithoutInstanceView,
			testVMListWithOnlyInstanceView: testVMListWithOnlyInstanceView,
			vmListErr:                      nil,
			expectedZone: cloudprovider.Zone{
				FailureDomain: "eastus-1",
				Region:        "eastus",
			},
			expectedErr: nil,
		},
<<<<<<< HEAD
=======
		{
			description:                    "GetZoneByNodeName should return Instance Not Found if the node cannot be found",
			nodeName:                       nonExistingNodeName,
			testVMListWithoutInstanceView:  testVMListWithoutInstanceView,
			testVMListWithOnlyInstanceView: testVMListWithOnlyInstanceView,
			vmListErr:                      nil,
			expectedZone:                   cloudprovider.Zone{},
			expectedErr:                    cloudprovider.InstanceNotFound,
		},
		{
			description:                    "GetZoneByNodeName should return the correct zone if zone is nil but fault domain is not nil",
			nodeName:                       "vmssflex1000002",
			testVMListWithoutInstanceView:  testVMListWithoutInstanceView,
			testVMListWithOnlyInstanceView: testVMListWithOnlyInstanceView,
			vmListErr:                      nil,
			expectedZone: cloudprovider.Zone{
				FailureDomain: "1",
				Region:        "eastus",
			},
			expectedErr: nil,
		},
		{
			description:                    "GetZoneByNodeName should return the error if both zone and fault domain are nil",
			nodeName:                       "vmssflex1000003",
			testVMListWithoutInstanceView:  testVMListWithoutInstanceView,
			testVMListWithOnlyInstanceView: testVMListWithOnlyInstanceView,
			vmListErr:                      nil,
			expectedZone:                   cloudprovider.Zone{},
			expectedErr:                    fmt.Errorf("failed to get zone info"),
		},
>>>>>>> 300c9086
	}

	for _, tc := range testCases {
		fs, err := NewTestFlexScaleSet(ctrl)
		assert.NoError(t, err, "unexpected error when creating test FlexScaleSet")

		mockVMSSClient := fs.cloud.VirtualMachineScaleSetsClient.(*mockvmssclient.MockInterface)
		mockVMSSClient.EXPECT().List(gomock.Any(), gomock.Any()).Return(testVmssFlexList, nil).AnyTimes()

		mockVMClient := fs.VirtualMachinesClient.(*mockvmclient.MockInterface)
		mockVMClient.EXPECT().ListVmssFlexVMsWithoutInstanceView(gomock.Any(), gomock.Any()).Return(tc.testVMListWithoutInstanceView, tc.vmListErr).AnyTimes()
		mockVMClient.EXPECT().ListVmssFlexVMsWithOnlyInstanceView(gomock.Any(), gomock.Any()).Return(tc.testVMListWithOnlyInstanceView, tc.vmListErr).AnyTimes()

		zone, err := fs.GetZoneByNodeName(tc.nodeName)
		assert.Equal(t, tc.expectedZone, zone)
		assert.Equal(t, tc.expectedErr, err)
	}

}

func TestGetProvisioningStateByNodeNameVmssFlex(t *testing.T) {
	ctrl := gomock.NewController(t)
	defer ctrl.Finish()

	testCases := []struct {
		description                    string
		nodeName                       string
		testVMListWithoutInstanceView  []compute.VirtualMachine
		testVMListWithOnlyInstanceView []compute.VirtualMachine
		vmListErr                      error
		expectedProvisioningState      string
		expectedErr                    error
	}{
		{
<<<<<<< HEAD
			description:                    "GetInstanceIDByNodeName should return the correct InstanceID by nodeName",
=======
			description:                    "GetProvisioningStateByNodeName should return the correct ProvisioningState by nodeName",
>>>>>>> 300c9086
			nodeName:                       testNodeName1,
			testVMListWithoutInstanceView:  testVMListWithoutInstanceView,
			testVMListWithOnlyInstanceView: testVMListWithOnlyInstanceView,
			vmListErr:                      nil,
			expectedProvisioningState:      "Succeeded",
			expectedErr:                    nil,
		},
<<<<<<< HEAD
=======
		{
			description:                    "GetProvisioningStateByNodeName should return Instance Not Found if the node cannot be found",
			nodeName:                       nonExistingNodeName,
			testVMListWithoutInstanceView:  testVMListWithoutInstanceView,
			testVMListWithOnlyInstanceView: testVMListWithOnlyInstanceView,
			vmListErr:                      nil,
			expectedProvisioningState:      "",
			expectedErr:                    cloudprovider.InstanceNotFound,
		},
		{
			description:                    "GetProvisioningStateByNodeName should return empty provisioning state if the provisioning state is nil",
			nodeName:                       "vmssflex1000003",
			testVMListWithoutInstanceView:  testVMListWithoutInstanceView,
			testVMListWithOnlyInstanceView: testVMListWithOnlyInstanceView,
			vmListErr:                      nil,
			expectedProvisioningState:      "",
			expectedErr:                    nil,
		},
>>>>>>> 300c9086
	}

	for _, tc := range testCases {
		fs, err := NewTestFlexScaleSet(ctrl)
		assert.NoError(t, err, "unexpected error when creating test FlexScaleSet")

		mockVMSSClient := fs.cloud.VirtualMachineScaleSetsClient.(*mockvmssclient.MockInterface)
		mockVMSSClient.EXPECT().List(gomock.Any(), gomock.Any()).Return(testVmssFlexList, nil).AnyTimes()

		mockVMClient := fs.VirtualMachinesClient.(*mockvmclient.MockInterface)
		mockVMClient.EXPECT().ListVmssFlexVMsWithoutInstanceView(gomock.Any(), gomock.Any()).Return(tc.testVMListWithoutInstanceView, tc.vmListErr).AnyTimes()
		mockVMClient.EXPECT().ListVmssFlexVMsWithOnlyInstanceView(gomock.Any(), gomock.Any()).Return(tc.testVMListWithOnlyInstanceView, tc.vmListErr).AnyTimes()

		provisioningState, err := fs.GetProvisioningStateByNodeName(tc.nodeName)
		assert.Equal(t, tc.expectedProvisioningState, provisioningState)
		assert.Equal(t, tc.expectedErr, err)
	}

}

func TestGetPowerStatusByNodeNameVmssFlex(t *testing.T) {
	ctrl := gomock.NewController(t)
	defer ctrl.Finish()

	testCases := []struct {
		description                    string
		nodeName                       string
		testVMListWithoutInstanceView  []compute.VirtualMachine
		testVMListWithOnlyInstanceView []compute.VirtualMachine
		vmListErr                      error
		expectedPowerStatus            string
		expectedErr                    error
	}{
		{
<<<<<<< HEAD
			description:                    "GetInstanceIDByNodeName should return the correct InstanceID by nodeName",
=======
			description:                    "GetPowerStatusByNodeName should return the correct PowerState by nodeName",
>>>>>>> 300c9086
			nodeName:                       testNodeName1,
			testVMListWithoutInstanceView:  testVMListWithoutInstanceView,
			testVMListWithOnlyInstanceView: testVMListWithOnlyInstanceView,
			vmListErr:                      nil,
			expectedPowerStatus:            "running",
			expectedErr:                    nil,
		},
<<<<<<< HEAD
=======
		{
			description:                    "GetPowerStatusByNodeName should return Instance Not Found if the node cannot be found",
			nodeName:                       nonExistingNodeName,
			testVMListWithoutInstanceView:  testVMListWithoutInstanceView,
			testVMListWithOnlyInstanceView: testVMListWithOnlyInstanceView,
			vmListErr:                      nil,
			expectedPowerStatus:            "",
			expectedErr:                    cloudprovider.InstanceNotFound,
		},
		{
			description:                    "GetPowerStatusByNodeName should return stopped if the node powerstate is nil",
			nodeName:                       "vmssflex1000003",
			testVMListWithoutInstanceView:  testVMListWithoutInstanceView,
			testVMListWithOnlyInstanceView: testVMListWithOnlyInstanceView,
			vmListErr:                      nil,
			expectedPowerStatus:            "stopped",
			expectedErr:                    nil,
		},
>>>>>>> 300c9086
	}

	for _, tc := range testCases {
		fs, err := NewTestFlexScaleSet(ctrl)
		assert.NoError(t, err, "unexpected error when creating test FlexScaleSet")

		mockVMSSClient := fs.cloud.VirtualMachineScaleSetsClient.(*mockvmssclient.MockInterface)
		mockVMSSClient.EXPECT().List(gomock.Any(), gomock.Any()).Return(testVmssFlexList, nil).AnyTimes()

		mockVMClient := fs.VirtualMachinesClient.(*mockvmclient.MockInterface)
		mockVMClient.EXPECT().ListVmssFlexVMsWithoutInstanceView(gomock.Any(), gomock.Any()).Return(tc.testVMListWithoutInstanceView, tc.vmListErr).AnyTimes()
		mockVMClient.EXPECT().ListVmssFlexVMsWithOnlyInstanceView(gomock.Any(), gomock.Any()).Return(tc.testVMListWithOnlyInstanceView, tc.vmListErr).AnyTimes()

		powerStatus, err := fs.GetPowerStatusByNodeName(tc.nodeName)
		assert.Equal(t, tc.expectedPowerStatus, powerStatus)
		assert.Equal(t, tc.expectedErr, err)
	}

}

func TestGetPrimaryInterfaceVmssFlex(t *testing.T) {
	ctrl := gomock.NewController(t)
	defer ctrl.Finish()

	testCases := []struct {
		description                    string
		nodeName                       string
		testVMListWithoutInstanceView  []compute.VirtualMachine
		testVMListWithOnlyInstanceView []compute.VirtualMachine
		vmListErr                      error
		nic                            network.Interface
		nicGetErr                      *retry.Error
		expectedNeworkInterface        network.Interface
		expectedErr                    error
	}{
		{
			description:                    "GetPrimaryInterface should return the correct Nic by nodeName",
			nodeName:                       testNodeName1,
			testVMListWithoutInstanceView:  testVMListWithoutInstanceView,
			testVMListWithOnlyInstanceView: testVMListWithOnlyInstanceView,
			vmListErr:                      nil,
			nic:                            testNic1,
			nicGetErr:                      nil,
			expectedNeworkInterface:        testNic1,
			expectedErr:                    nil,
		},
<<<<<<< HEAD
=======
		{
			description:                    "GetPrimaryInterface should return Instance Not Found if the node cannot be found",
			nodeName:                       nonExistingNodeName,
			testVMListWithoutInstanceView:  testVMListWithoutInstanceView,
			testVMListWithOnlyInstanceView: testVMListWithOnlyInstanceView,
			vmListErr:                      nil,
			nic:                            network.Interface{},
			nicGetErr:                      nil,
			expectedNeworkInterface:        network.Interface{},
			expectedErr:                    cloudprovider.InstanceNotFound,
		},
		{
			description:                    "GetPrimaryInterface should return Instance Not Found if the NIC cannot be found",
			nodeName:                       "vmssflex1000002",
			testVMListWithoutInstanceView:  testVMListWithoutInstanceView,
			testVMListWithOnlyInstanceView: testVMListWithOnlyInstanceView,
			vmListErr:                      nil,
			nic:                            network.Interface{},
			nicGetErr:                      &retry.Error{RawError: fmt.Errorf("NIC not found")},
			expectedNeworkInterface:        network.Interface{},
			expectedErr:                    fmt.Errorf("Retriable: false, RetryAfter: 0s, HTTPStatusCode: 0, RawError: NIC not found"),
		},
>>>>>>> 300c9086
	}

	for _, tc := range testCases {
		fs, err := NewTestFlexScaleSet(ctrl)
		assert.NoError(t, err, "unexpected error when creating test FlexScaleSet")

		mockVMSSClient := fs.cloud.VirtualMachineScaleSetsClient.(*mockvmssclient.MockInterface)
		mockVMSSClient.EXPECT().List(gomock.Any(), gomock.Any()).Return(testVmssFlexList, nil).AnyTimes()

		mockVMClient := fs.VirtualMachinesClient.(*mockvmclient.MockInterface)
		mockVMClient.EXPECT().ListVmssFlexVMsWithoutInstanceView(gomock.Any(), gomock.Any()).Return(tc.testVMListWithoutInstanceView, tc.vmListErr).AnyTimes()
		mockVMClient.EXPECT().ListVmssFlexVMsWithOnlyInstanceView(gomock.Any(), gomock.Any()).Return(tc.testVMListWithOnlyInstanceView, tc.vmListErr).AnyTimes()

		mockInterfacesClient := fs.InterfacesClient.(*mockinterfaceclient.MockInterface)
<<<<<<< HEAD
		mockInterfacesClient.EXPECT().Get(gomock.Any(), gomock.Any(), "testvm1-nic", gomock.Any()).Return(tc.nic, tc.nicGetErr).AnyTimes()

		nic, err := fs.GetPrimaryInterface(tc.nodeName)
		assert.Equal(t, tc.expectedNeworkInterface, nic)
		assert.Equal(t, tc.expectedErr, err)
	}
=======
		mockInterfacesClient.EXPECT().Get(gomock.Any(), gomock.Any(), gomock.Any(), gomock.Any()).Return(tc.nic, tc.nicGetErr).AnyTimes()
>>>>>>> 300c9086

		nic, err := fs.GetPrimaryInterface(tc.nodeName)
		assert.Equal(t, tc.expectedNeworkInterface, nic, tc.description)
		if tc.expectedErr != nil {
			assert.EqualError(t, err, tc.expectedErr.Error(), tc.description)
		}
	}
}

func TestGetIPByNodeNameVmssFlex(t *testing.T) {
	ctrl := gomock.NewController(t)
	defer ctrl.Finish()

	testCases := []struct {
		description                    string
		nodeName                       string
		testVMListWithoutInstanceView  []compute.VirtualMachine
		testVMListWithOnlyInstanceView []compute.VirtualMachine
		vmListErr                      error
		nic                            network.Interface
		nicGetErr                      *retry.Error
		expectedPrivateIP              string
		expectedPublicIP               string
		expectedErr                    error
	}{
		{
<<<<<<< HEAD
			description:                    "GetPrimaryInterface should return the correct Nic by nodeName",
=======
			description:                    "GetIPByNodeName should return the correct IP by nodeName",
>>>>>>> 300c9086
			nodeName:                       testNodeName1,
			testVMListWithoutInstanceView:  testVMListWithoutInstanceView,
			testVMListWithOnlyInstanceView: testVMListWithOnlyInstanceView,
			vmListErr:                      nil,
			nic:                            testNic1,
			nicGetErr:                      nil,
			expectedPrivateIP:              "testPrivateIP1",
			expectedPublicIP:               "",
			expectedErr:                    nil,
		},
	}

	for _, tc := range testCases {
		fs, err := NewTestFlexScaleSet(ctrl)
		assert.NoError(t, err, "unexpected error when creating test FlexScaleSet")

		mockVMSSClient := fs.cloud.VirtualMachineScaleSetsClient.(*mockvmssclient.MockInterface)
		mockVMSSClient.EXPECT().List(gomock.Any(), gomock.Any()).Return(testVmssFlexList, nil).AnyTimes()

		mockVMClient := fs.VirtualMachinesClient.(*mockvmclient.MockInterface)
		mockVMClient.EXPECT().ListVmssFlexVMsWithoutInstanceView(gomock.Any(), gomock.Any()).Return(tc.testVMListWithoutInstanceView, tc.vmListErr).AnyTimes()
		mockVMClient.EXPECT().ListVmssFlexVMsWithOnlyInstanceView(gomock.Any(), gomock.Any()).Return(tc.testVMListWithOnlyInstanceView, tc.vmListErr).AnyTimes()

		mockInterfacesClient := fs.InterfacesClient.(*mockinterfaceclient.MockInterface)
		mockInterfacesClient.EXPECT().Get(gomock.Any(), gomock.Any(), "testvm1-nic", gomock.Any()).Return(tc.nic, tc.nicGetErr).AnyTimes()

		privateIP, publicIP, err := fs.GetIPByNodeName(tc.nodeName)
		assert.Equal(t, tc.expectedPrivateIP, privateIP)
		assert.Equal(t, tc.expectedPublicIP, publicIP)
		assert.Equal(t, tc.expectedErr, err)
	}

}

func TestGetPrivateIPsByNodeNameVmssFlex(t *testing.T) {
	ctrl := gomock.NewController(t)
	defer ctrl.Finish()

	testCases := []struct {
		description                    string
		nodeName                       string
		testVMListWithoutInstanceView  []compute.VirtualMachine
		testVMListWithOnlyInstanceView []compute.VirtualMachine
		vmListErr                      error
		nic                            network.Interface
		nicGetErr                      *retry.Error
		expectedPrivateIPs             []string
		expectedErr                    error
	}{
		{
<<<<<<< HEAD
			description:                    "GetPrimaryInterface should return the correct Nic by nodeName",
=======
			description:                    "GetPrivateIPsByNodeName should return the correct Private IPs by nodeName",
>>>>>>> 300c9086
			nodeName:                       testNodeName1,
			testVMListWithoutInstanceView:  testVMListWithoutInstanceView,
			testVMListWithOnlyInstanceView: testVMListWithOnlyInstanceView,
			vmListErr:                      nil,
			nic:                            testNic1,
			nicGetErr:                      nil,
			expectedPrivateIPs:             []string{"testPrivateIP1"},
			expectedErr:                    nil,
		},
<<<<<<< HEAD
=======
		{
			description:                    "GetPrivateIPsByNodeName should return the correct Private IPs by nodeName",
			nodeName:                       "vmssflex1000002",
			testVMListWithoutInstanceView:  testVMListWithoutInstanceView,
			testVMListWithOnlyInstanceView: testVMListWithOnlyInstanceView,
			vmListErr:                      nil,
			nic:                            testNic2,
			nicGetErr:                      nil,
			expectedPrivateIPs:             []string{},
			expectedErr:                    fmt.Errorf("nic.IPConfigurations for nic (nicname=testvm2-nic) is nil"),
		},
>>>>>>> 300c9086
	}

	for _, tc := range testCases {
		fs, err := NewTestFlexScaleSet(ctrl)
		assert.NoError(t, err, "unexpected error when creating test FlexScaleSet")

		mockVMSSClient := fs.cloud.VirtualMachineScaleSetsClient.(*mockvmssclient.MockInterface)
		mockVMSSClient.EXPECT().List(gomock.Any(), gomock.Any()).Return(testVmssFlexList, nil).AnyTimes()

		mockVMClient := fs.VirtualMachinesClient.(*mockvmclient.MockInterface)
		mockVMClient.EXPECT().ListVmssFlexVMsWithoutInstanceView(gomock.Any(), gomock.Any()).Return(tc.testVMListWithoutInstanceView, tc.vmListErr).AnyTimes()
		mockVMClient.EXPECT().ListVmssFlexVMsWithOnlyInstanceView(gomock.Any(), gomock.Any()).Return(tc.testVMListWithOnlyInstanceView, tc.vmListErr).AnyTimes()

		mockInterfacesClient := fs.InterfacesClient.(*mockinterfaceclient.MockInterface)
<<<<<<< HEAD
		mockInterfacesClient.EXPECT().Get(gomock.Any(), gomock.Any(), "testvm1-nic", gomock.Any()).Return(tc.nic, tc.nicGetErr).AnyTimes()
=======
		mockInterfacesClient.EXPECT().Get(gomock.Any(), gomock.Any(), gomock.Any(), gomock.Any()).Return(tc.nic, tc.nicGetErr).AnyTimes()
>>>>>>> 300c9086

		ips, err := fs.GetPrivateIPsByNodeName(tc.nodeName)
		assert.Equal(t, tc.expectedPrivateIPs, ips)
		assert.Equal(t, tc.expectedErr, err)
	}

}

func TestGetNodeNameByIPConfigurationIDVmssFlex(t *testing.T) {
	ctrl := gomock.NewController(t)
	defer ctrl.Finish()

	testCases := []struct {
		description                    string
		ipConfigurationID              string
		testVMListWithoutInstanceView  []compute.VirtualMachine
		testVMListWithOnlyInstanceView []compute.VirtualMachine
		vmListErr                      error
		expectedNodeName               string
		expectedVMSetName              string
		expectedErr                    error
	}{
		{
<<<<<<< HEAD
			description:                    "GetPrimaryInterface should return the correct Nic by nodeName",
			ipConfigurationID:              testIpConfigurationID,
=======
			description:                    "GetNodeNameByIPConfigurationID should return the correct nodeName by IPConfig",
			ipConfigurationID:              testIPConfigurationID,
>>>>>>> 300c9086
			testVMListWithoutInstanceView:  testVMListWithoutInstanceView,
			testVMListWithOnlyInstanceView: testVMListWithOnlyInstanceView,
			vmListErr:                      nil,
			expectedNodeName:               "vmssflex1000001",
			expectedVMSetName:              "vmssflex1",
			expectedErr:                    nil,
		},
<<<<<<< HEAD
=======
		{
			description:                    "GetNodeNameByIPConfigurationID should return error if the VM does not exist",
			ipConfigurationID:              fmt.Sprintf("/subscriptions/sub/resourceGroups/rg/providers/Microsoft.Network/networkInterfaces/%s-nic/ipConfigurations/pipConfig", nonExistingNodeName),
			testVMListWithoutInstanceView:  testVMListWithoutInstanceView,
			testVMListWithOnlyInstanceView: testVMListWithOnlyInstanceView,
			vmListErr:                      nil,
			expectedNodeName:               "",
			expectedVMSetName:              "",
			expectedErr:                    fmt.Errorf("failed to map VM Name to NodeName: VM Name NonExistingNodeName"),
		},
		{
			description:                    "GetNodeNameByIPConfigurationID should return error if the ipConfigurationID is in wrong format",
			ipConfigurationID:              "/subscriptions/sub/resourceGroups/rg/providers/Microsoft.Network/networkInterfaces//ipConfigurations/pipConfig",
			testVMListWithoutInstanceView:  testVMListWithoutInstanceView,
			testVMListWithOnlyInstanceView: testVMListWithOnlyInstanceView,
			vmListErr:                      nil,
			expectedNodeName:               "",
			expectedVMSetName:              "",
			expectedErr:                    fmt.Errorf("invalid ip config ID /subscriptions/sub/resourceGroups/rg/providers/Microsoft.Network/networkInterfaces//ipConfigurations/pipConfig"),
		},
>>>>>>> 300c9086
	}

	for _, tc := range testCases {
		fs, err := NewTestFlexScaleSet(ctrl)
		assert.NoError(t, err, "unexpected error when creating test FlexScaleSet")

		mockVMSSClient := fs.cloud.VirtualMachineScaleSetsClient.(*mockvmssclient.MockInterface)
		mockVMSSClient.EXPECT().List(gomock.Any(), gomock.Any()).Return(testVmssFlexList, nil).AnyTimes()

		mockVMClient := fs.VirtualMachinesClient.(*mockvmclient.MockInterface)
		mockVMClient.EXPECT().ListVmssFlexVMsWithoutInstanceView(gomock.Any(), gomock.Any()).Return(tc.testVMListWithoutInstanceView, tc.vmListErr).AnyTimes()
		mockVMClient.EXPECT().ListVmssFlexVMsWithOnlyInstanceView(gomock.Any(), gomock.Any()).Return(tc.testVMListWithOnlyInstanceView, tc.vmListErr).AnyTimes()

		nodeName, vmSetName, err := fs.GetNodeNameByIPConfigurationID(tc.ipConfigurationID)
		assert.Equal(t, tc.expectedNodeName, nodeName)
		assert.Equal(t, tc.expectedVMSetName, vmSetName)
		assert.Equal(t, tc.expectedErr, err)
	}

}

func TestGetNodeCIDRMasksByProviderIDVmssFlex(t *testing.T) {
	ctrl := gomock.NewController(t)
	defer ctrl.Finish()

	testCases := []struct {
		description                    string
		providerID                     string
		testVMListWithoutInstanceView  []compute.VirtualMachine
		testVMListWithOnlyInstanceView []compute.VirtualMachine
		vmListErr                      error
<<<<<<< HEAD
=======
		tags                           map[string]*string
>>>>>>> 300c9086
		expectedNodeMaskCIDRIPv4       int
		expectedNodeMaskCIDRIPv6       int
		expectedErr                    error
	}{
		{
<<<<<<< HEAD
			description:                    "GetPrimaryInterface should return the correct Nic by nodeName",
=======
			description:                    "GetNodeCIDRMasksByProviderID should return the GetNodeCIDRMasksByProviderID",
>>>>>>> 300c9086
			providerID:                     "azure:///subscriptions/sub/resourceGroups/rg/providers/Microsoft.Compute/virtualMachines/testvm1",
			testVMListWithoutInstanceView:  testVMListWithoutInstanceView,
			testVMListWithOnlyInstanceView: testVMListWithOnlyInstanceView,
			vmListErr:                      nil,
			expectedNodeMaskCIDRIPv4:       24,
			expectedNodeMaskCIDRIPv6:       64,
			expectedErr:                    nil,
		},
<<<<<<< HEAD
=======
		{
			description:                    "GetNodeCIDRMasksByProviderID should return error if the node does not exist",
			providerID:                     "azure:///subscriptions/sub/resourceGroups/rg/providers/Microsoft.Compute/virtualMachines/" + nonExistingNodeName,
			testVMListWithoutInstanceView:  testVMListWithoutInstanceView,
			testVMListWithOnlyInstanceView: testVMListWithOnlyInstanceView,
			vmListErr:                      nil,
			expectedNodeMaskCIDRIPv4:       0,
			expectedNodeMaskCIDRIPv6:       0,
			expectedErr:                    cloudprovider.InstanceNotFound,
		},
		{
			description:                    "GetNodeCIDRMasksByProviderID should return error if providerID is invalid",
			providerID:                     "azure:///subscriptions//resourceGroups//providers/Microsoft.Compute/virtualMachines",
			testVMListWithoutInstanceView:  testVMListWithoutInstanceView,
			testVMListWithOnlyInstanceView: testVMListWithOnlyInstanceView,
			vmListErr:                      nil,
			expectedNodeMaskCIDRIPv4:       0,
			expectedNodeMaskCIDRIPv6:       0,
			expectedErr:                    fmt.Errorf("error splitting providerID"),
		},
		{
			description:                    "GetNodeCIDRMasksByProviderID should return the correct mask sizes even if some of the tags are not specified",
			providerID:                     "azure:///subscriptions/sub/resourceGroups/rg/providers/Microsoft.Compute/virtualMachines/testvm1",
			testVMListWithoutInstanceView:  testVMListWithoutInstanceView,
			testVMListWithOnlyInstanceView: testVMListWithOnlyInstanceView,
			vmListErr:                      nil,
			tags: map[string]*string{
				consts.VMSetCIDRIPV4TagKey: to.StringPtr("24"),
			},
			expectedNodeMaskCIDRIPv4: 24,
			expectedNodeMaskCIDRIPv6: 0,
			expectedErr:              nil,
		},
		{
			description:                    "GetNodeCIDRMasksByProviderID should not fail even if some of the tag is invalid",
			providerID:                     "azure:///subscriptions/sub/resourceGroups/rg/providers/Microsoft.Compute/virtualMachines/testvm1",
			testVMListWithoutInstanceView:  testVMListWithoutInstanceView,
			testVMListWithOnlyInstanceView: testVMListWithOnlyInstanceView,
			vmListErr:                      nil,
			tags: map[string]*string{
				consts.VMSetCIDRIPV4TagKey: to.StringPtr("abc"),
				consts.VMSetCIDRIPV6TagKey: to.StringPtr("64"),
			},
			expectedNodeMaskCIDRIPv4: 0,
			expectedNodeMaskCIDRIPv6: 64,
			expectedErr:              nil,
		},
>>>>>>> 300c9086
	}

	for _, tc := range testCases {
		fs, err := NewTestFlexScaleSet(ctrl)
		assert.NoError(t, err, "unexpected error when creating test FlexScaleSet")

<<<<<<< HEAD
=======
		if tc.tags != nil {
			testVmssFlexList[0].Tags = tc.tags
		}
>>>>>>> 300c9086
		mockVMSSClient := fs.cloud.VirtualMachineScaleSetsClient.(*mockvmssclient.MockInterface)
		mockVMSSClient.EXPECT().List(gomock.Any(), gomock.Any()).Return(testVmssFlexList, nil).AnyTimes()

		mockVMClient := fs.VirtualMachinesClient.(*mockvmclient.MockInterface)
		mockVMClient.EXPECT().ListVmssFlexVMsWithoutInstanceView(gomock.Any(), gomock.Any()).Return(tc.testVMListWithoutInstanceView, tc.vmListErr).AnyTimes()
		mockVMClient.EXPECT().ListVmssFlexVMsWithOnlyInstanceView(gomock.Any(), gomock.Any()).Return(tc.testVMListWithOnlyInstanceView, tc.vmListErr).AnyTimes()

		nodeMaskCIDRIPv4, nodeMaskCIDRIPv6, err := fs.GetNodeCIDRMasksByProviderID(tc.providerID)
		assert.Equal(t, tc.expectedNodeMaskCIDRIPv4, nodeMaskCIDRIPv4)
		assert.Equal(t, tc.expectedNodeMaskCIDRIPv6, nodeMaskCIDRIPv6)
		assert.Equal(t, tc.expectedErr, err)
	}

}

func TestEnsureHostInPoolVmssFlex(t *testing.T) {
	ctrl := gomock.NewController(t)
	defer ctrl.Finish()

	testCases := []struct {
		description                    string
		nodeName                       types.NodeName
		service                        *v1.Service
		vmSetNameOfLB                  string
		backendPoolID                  string
		isStandardLB                   bool
		useMultipleSLBs                bool
		testVMListWithoutInstanceView  []compute.VirtualMachine
		testVMListWithOnlyInstanceView []compute.VirtualMachine
		vmListErr                      error
		nic                            network.Interface
		nicGetErr                      *retry.Error
		expectedNodeResourceGroup      string
		expectedVMSetName              string
		expectedNodeName               string
		expectedErr                    error
	}{
		{
			description:                    "EnsureHostInPool should add a new backend pool to the vm",
			nodeName:                       "vmssflex1000001",
			service:                        &v1.Service{},
			vmSetNameOfLB:                  "",
			backendPoolID:                  "/subscriptions/sub/resourceGroups/rg/providers/Microsoft.Network/loadBalancers/lb-internal/backendAddressPools/backendpool-1",
			isStandardLB:                   true,
			useMultipleSLBs:                false,
			testVMListWithoutInstanceView:  testVMListWithoutInstanceView,
			testVMListWithOnlyInstanceView: testVMListWithOnlyInstanceView,
			vmListErr:                      nil,
			nic:                            testNic1,
			nicGetErr:                      nil,
			expectedNodeResourceGroup:      "rg",
			expectedVMSetName:              "vmssflex1",
			expectedNodeName:               "vmssflex1000001",
			expectedErr:                    nil,
		},
	}

	for _, tc := range testCases {
		fs, err := NewTestFlexScaleSet(ctrl)
		assert.NoError(t, err, "unexpected error when creating test FlexScaleSet")
		if tc.isStandardLB {
			fs.Config.LoadBalancerSku = consts.LoadBalancerSkuStandard
		}

		if tc.useMultipleSLBs {
			fs.EnableMultipleStandardLoadBalancers = true
		}

		mockVMSSClient := fs.cloud.VirtualMachineScaleSetsClient.(*mockvmssclient.MockInterface)
		mockVMSSClient.EXPECT().List(gomock.Any(), gomock.Any()).Return(testVmssFlexList, nil).AnyTimes()

		mockVMClient := fs.VirtualMachinesClient.(*mockvmclient.MockInterface)
		mockVMClient.EXPECT().ListVmssFlexVMsWithoutInstanceView(gomock.Any(), gomock.Any()).Return(tc.testVMListWithoutInstanceView, tc.vmListErr).AnyTimes()
		mockVMClient.EXPECT().ListVmssFlexVMsWithOnlyInstanceView(gomock.Any(), gomock.Any()).Return(tc.testVMListWithOnlyInstanceView, tc.vmListErr).AnyTimes()

		mockInterfacesClient := fs.InterfacesClient.(*mockinterfaceclient.MockInterface)
		mockInterfacesClient.EXPECT().Get(gomock.Any(), gomock.Any(), "testvm1-nic", gomock.Any()).Return(tc.nic, tc.nicGetErr).AnyTimes()
		mockInterfacesClient.EXPECT().CreateOrUpdate(gomock.Any(), gomock.Any(), gomock.Any(), gomock.Any()).Return(nil).AnyTimes()

		rg, vmSetName, nodeName, _, err := fs.EnsureHostInPool(tc.service, tc.nodeName, tc.backendPoolID, tc.vmSetNameOfLB)
		assert.Equal(t, tc.expectedNodeResourceGroup, rg, tc.description)
		assert.Equal(t, tc.expectedVMSetName, vmSetName, tc.description)
		assert.Equal(t, tc.expectedNodeName, nodeName, tc.description)
		assert.Equal(t, tc.expectedErr, err, tc.description)
	}

}

func TestEnsureVMSSFlexInPool(t *testing.T) {
	ctrl := gomock.NewController(t)
	defer ctrl.Finish()

	testCases := []struct {
		description                    string
		nodes                          []*v1.Node
		service                        *v1.Service
		vmSetNameOfLB                  string
		backendPoolID                  string
		isStandardLB                   bool
		useMultipleSLBs                bool
		testVMListWithoutInstanceView  []compute.VirtualMachine
		testVMListWithOnlyInstanceView []compute.VirtualMachine
		vmListErr                      error
		expectedErr                    error
	}{
		{
			description: "ensureVMSSFlexInPool should add a new backend pool to the vmss",
			nodes: []*v1.Node{
				{
					ObjectMeta: metav1.ObjectMeta{
						Name: "vmssflex1000001",
					},
				},
			},
			service:                        &v1.Service{},
			vmSetNameOfLB:                  "",
			backendPoolID:                  "/subscriptions/sub/resourceGroups/rg/providers/Microsoft.Network/loadBalancers/lb-internal/backendAddressPools/backendpool-1",
			isStandardLB:                   true,
			useMultipleSLBs:                false,
			testVMListWithoutInstanceView:  testVMListWithoutInstanceView,
			testVMListWithOnlyInstanceView: testVMListWithOnlyInstanceView,
			vmListErr:                      nil,
			expectedErr:                    nil,
		},
	}

	for _, tc := range testCases {
		fs, err := NewTestFlexScaleSet(ctrl)
		assert.NoError(t, err, "unexpected error when creating test FlexScaleSet")
		if tc.isStandardLB {
			fs.Config.LoadBalancerSku = consts.LoadBalancerSkuStandard
		}

		if tc.useMultipleSLBs {
			fs.EnableMultipleStandardLoadBalancers = true
		}

		mockVMSSClient := fs.cloud.VirtualMachineScaleSetsClient.(*mockvmssclient.MockInterface)
		mockVMSSClient.EXPECT().List(gomock.Any(), gomock.Any()).Return(testVmssFlexList, nil).AnyTimes()
		mockVMSSClient.EXPECT().Get(gomock.Any(), gomock.Any(), gomock.Any()).Return(testVmssFlex1, nil)
		mockVMSSClient.EXPECT().CreateOrUpdate(gomock.Any(), gomock.Any(), gomock.Any(), gomock.Any()).Return(nil).AnyTimes()

		mockVMClient := fs.VirtualMachinesClient.(*mockvmclient.MockInterface)
		mockVMClient.EXPECT().ListVmssFlexVMsWithoutInstanceView(gomock.Any(), gomock.Any()).Return(tc.testVMListWithoutInstanceView, tc.vmListErr).AnyTimes()
		mockVMClient.EXPECT().ListVmssFlexVMsWithOnlyInstanceView(gomock.Any(), gomock.Any()).Return(tc.testVMListWithOnlyInstanceView, tc.vmListErr).AnyTimes()

		err = fs.ensureVMSSFlexInPool(tc.service, tc.nodes, tc.backendPoolID, tc.vmSetNameOfLB)

		assert.Equal(t, tc.expectedErr, err, tc.description)
	}

}

func TestEnsureHostsInPoolVmssFlex(t *testing.T) {
	ctrl := gomock.NewController(t)
	defer ctrl.Finish()

	testCases := []struct {
		description                    string
		nodes                          []*v1.Node
		service                        *v1.Service
		vmSetNameOfLB                  string
		backendPoolID                  string
		isStandardLB                   bool
		useMultipleSLBs                bool
		testVMListWithoutInstanceView  []compute.VirtualMachine
		testVMListWithOnlyInstanceView []compute.VirtualMachine
		vmListErr                      error
		nic                            network.Interface
		nicGetErr                      *retry.Error

		expectedErr error
	}{
		{
			description: "EnsureHostsInPool should add a new backend pool to the vm and vmss",
			nodes: []*v1.Node{
				{
					ObjectMeta: metav1.ObjectMeta{
						Name: "vmssflex1000001",
					},
				},
			},
			service:                        &v1.Service{},
			vmSetNameOfLB:                  "",
			backendPoolID:                  "/subscriptions/sub/resourceGroups/rg/providers/Microsoft.Network/loadBalancers/lb-internal/backendAddressPools/backendpool-1",
			isStandardLB:                   true,
			useMultipleSLBs:                false,
			testVMListWithoutInstanceView:  testVMListWithoutInstanceView,
			testVMListWithOnlyInstanceView: testVMListWithOnlyInstanceView,
			vmListErr:                      nil,
			nic:                            testNic1,
			nicGetErr:                      nil,
			expectedErr:                    nil,
		},
	}

	for _, tc := range testCases {
		fs, err := NewTestFlexScaleSet(ctrl)
		assert.NoError(t, err, "unexpected error when creating test FlexScaleSet")
		if tc.isStandardLB {
			fs.Config.LoadBalancerSku = consts.LoadBalancerSkuStandard
		}

		if tc.useMultipleSLBs {
			fs.EnableMultipleStandardLoadBalancers = true
		}

		mockVMSSClient := fs.cloud.VirtualMachineScaleSetsClient.(*mockvmssclient.MockInterface)
		mockVMSSClient.EXPECT().List(gomock.Any(), gomock.Any()).Return(testVmssFlexList, nil).AnyTimes()
		mockVMSSClient.EXPECT().Get(gomock.Any(), gomock.Any(), gomock.Any()).Return(testVmssFlex1, nil)
		mockVMSSClient.EXPECT().CreateOrUpdate(gomock.Any(), gomock.Any(), gomock.Any(), gomock.Any()).Return(nil).AnyTimes()

		mockVMClient := fs.VirtualMachinesClient.(*mockvmclient.MockInterface)
		mockVMClient.EXPECT().ListVmssFlexVMsWithoutInstanceView(gomock.Any(), gomock.Any()).Return(tc.testVMListWithoutInstanceView, tc.vmListErr).AnyTimes()
		mockVMClient.EXPECT().ListVmssFlexVMsWithOnlyInstanceView(gomock.Any(), gomock.Any()).Return(tc.testVMListWithOnlyInstanceView, tc.vmListErr).AnyTimes()

		mockInterfacesClient := fs.InterfacesClient.(*mockinterfaceclient.MockInterface)
		mockInterfacesClient.EXPECT().Get(gomock.Any(), gomock.Any(), "testvm1-nic", gomock.Any()).Return(tc.nic, tc.nicGetErr).AnyTimes()
		mockInterfacesClient.EXPECT().CreateOrUpdate(gomock.Any(), gomock.Any(), gomock.Any(), gomock.Any()).Return(nil).AnyTimes()

		err = fs.EnsureHostsInPool(tc.service, tc.nodes, tc.backendPoolID, tc.vmSetNameOfLB)

		assert.Equal(t, tc.expectedErr, err, tc.description)
	}

}

func TestEnsureBackendPoolDeletedFromVMSetsVmssFlex(t *testing.T) {
	ctrl := gomock.NewController(t)
	defer ctrl.Finish()

	testCases := []struct {
		description   string
		vmssNamesMap  map[string]bool
		backendPoolID string
		expectedErr   error
	}{
		{
			description: "EnsureBackendPoolDeletedFromVMSets should remove a backend pool from the vmss",
			vmssNamesMap: map[string]bool{
				"vmssflex1": true,
			},
			backendPoolID: "/subscriptions/sub/resourceGroups/rg/providers/Microsoft.Network/loadBalancers/lb/backendAddressPools/backendpool-0",
			expectedErr:   nil,
		},
	}

	for _, tc := range testCases {
		fs, err := NewTestFlexScaleSet(ctrl)
		assert.NoError(t, err, "unexpected error when creating test FlexScaleSet")

		mockVMSSClient := fs.cloud.VirtualMachineScaleSetsClient.(*mockvmssclient.MockInterface)
		mockVMSSClient.EXPECT().List(gomock.Any(), gomock.Any()).Return(testVmssFlexList, nil).AnyTimes()
		mockVMSSClient.EXPECT().Get(gomock.Any(), gomock.Any(), gomock.Any()).Return(testVmssFlex1, nil)
		mockVMSSClient.EXPECT().CreateOrUpdate(gomock.Any(), gomock.Any(), gomock.Any(), gomock.Any()).Return(nil).AnyTimes()

		err = fs.EnsureBackendPoolDeletedFromVMSets(tc.vmssNamesMap, tc.backendPoolID)

		assert.Equal(t, tc.expectedErr, err, tc.description)
	}

}

func TestEnsureBackendPoolDeletedFromNodeVmssFlex(t *testing.T) {
	ctrl := gomock.NewController(t)
	defer ctrl.Finish()

	testCases := []struct {
		description       string
		vmssFlexVMNameMap map[string]string
		backendPoolID     string
		nic               network.Interface
		nicGetErr         *retry.Error
		expectedErr       error
	}{
		{
			description: "EnsureBackendPoolDeletedFromNode should remove a backend pool from the vmss flex vm",
			vmssFlexVMNameMap: map[string]string{
				"vmssflex1000001": "testvm1-nic",
			},
			backendPoolID: "/subscriptions/sub/resourceGroups/rg/providers/Microsoft.Network/loadBalancers/lb/backendAddressPools/backendpool-0",
			nic:           testNic1,
			nicGetErr:     nil,
			expectedErr:   nil,
		},
	}

	for _, tc := range testCases {
		fs, err := NewTestFlexScaleSet(ctrl)
		assert.NoError(t, err, "unexpected error when creating test FlexScaleSet")

		mockInterfacesClient := fs.InterfacesClient.(*mockinterfaceclient.MockInterface)
		mockInterfacesClient.EXPECT().Get(gomock.Any(), gomock.Any(), "testvm1-nic", gomock.Any()).Return(tc.nic, tc.nicGetErr).AnyTimes()
		mockInterfacesClient.EXPECT().CreateOrUpdate(gomock.Any(), gomock.Any(), gomock.Any(), gomock.Any()).Return(nil).AnyTimes()

		err = fs.ensureBackendPoolDeletedFromNode(tc.vmssFlexVMNameMap, tc.backendPoolID)

		assert.Equal(t, tc.expectedErr, err, tc.description)
	}

}

func TestEnsureBackendPoolDeletedVmssFlex(t *testing.T) {

	ctrl := gomock.NewController(t)
	defer ctrl.Finish()

	testCases := []struct {
		description         string
		service             *v1.Service
		vmSetName           string
		backendPoolID       string
		backendAddressPools *[]network.BackendAddressPool
		deleteFromVMSet     bool
		isStandardLB        bool
		useMultipleSLBs     bool

		testVMListWithoutInstanceView  []compute.VirtualMachine
		testVMListWithOnlyInstanceView []compute.VirtualMachine
		vmListErr                      error
		nic                            network.Interface
		nicGetErr                      *retry.Error

		expectedErr error
	}{
		{
			description:                    "EnsureBackendPoolDeleted should delete a backend pool from the vm and vmss",
			service:                        &v1.Service{},
			vmSetName:                      "vmssflex1",
			backendPoolID:                  testBackendPoolID0,
			backendAddressPools:            testBackendPools,
			deleteFromVMSet:                true,
			isStandardLB:                   true,
			useMultipleSLBs:                false,
			testVMListWithoutInstanceView:  testVMListWithoutInstanceView,
			testVMListWithOnlyInstanceView: testVMListWithOnlyInstanceView,
			vmListErr:                      nil,
			nic:                            testNic1,
			nicGetErr:                      nil,
			expectedErr:                    nil,
		},
	}

	for _, tc := range testCases {
		fs, err := NewTestFlexScaleSet(ctrl)
		assert.NoError(t, err, "unexpected error when creating test FlexScaleSet")
		if tc.isStandardLB {
			fs.Config.LoadBalancerSku = consts.LoadBalancerSkuStandard
		}

		if tc.useMultipleSLBs {
			fs.EnableMultipleStandardLoadBalancers = true
		}

		mockVMSSClient := fs.cloud.VirtualMachineScaleSetsClient.(*mockvmssclient.MockInterface)
		mockVMSSClient.EXPECT().List(gomock.Any(), gomock.Any()).Return(testVmssFlexList, nil).AnyTimes()
		mockVMSSClient.EXPECT().Get(gomock.Any(), gomock.Any(), gomock.Any()).Return(testVmssFlex1, nil)
		mockVMSSClient.EXPECT().CreateOrUpdate(gomock.Any(), gomock.Any(), gomock.Any(), gomock.Any()).Return(nil).AnyTimes()

		mockVMClient := fs.VirtualMachinesClient.(*mockvmclient.MockInterface)
		mockVMClient.EXPECT().ListVmssFlexVMsWithoutInstanceView(gomock.Any(), gomock.Any()).Return(tc.testVMListWithoutInstanceView, tc.vmListErr).AnyTimes()
		mockVMClient.EXPECT().ListVmssFlexVMsWithOnlyInstanceView(gomock.Any(), gomock.Any()).Return(tc.testVMListWithOnlyInstanceView, tc.vmListErr).AnyTimes()

		mockInterfacesClient := fs.InterfacesClient.(*mockinterfaceclient.MockInterface)
		mockInterfacesClient.EXPECT().Get(gomock.Any(), gomock.Any(), "testvm1-nic", gomock.Any()).Return(tc.nic, tc.nicGetErr).AnyTimes()
		mockInterfacesClient.EXPECT().CreateOrUpdate(gomock.Any(), gomock.Any(), gomock.Any(), gomock.Any()).Return(nil).AnyTimes()

		err = fs.EnsureBackendPoolDeleted(tc.service, tc.backendPoolID, tc.vmSetName, tc.backendAddressPools, tc.deleteFromVMSet)

		assert.Equal(t, tc.expectedErr, err, tc.description)
	}

}<|MERGE_RESOLUTION|>--- conflicted
+++ resolved
@@ -54,13 +54,9 @@
 		},
 	}
 
-<<<<<<< HEAD
-	testIpConfigurationID = "/subscriptions/sub/resourceGroups/rg/providers/Microsoft.Network/networkInterfaces/testvm1-nic/ipConfigurations/pipConfig"
-=======
 	nonExistingNodeName = "NonExistingNodeName"
 
 	testIPConfigurationID = "/subscriptions/sub/resourceGroups/rg/providers/Microsoft.Network/networkInterfaces/testvm1-nic/ipConfigurations/pipConfig"
->>>>>>> 300c9086
 	testBackendPoolID0    = "/subscriptions/sub/resourceGroups/rg/providers/Microsoft.Network/loadBalancers/lb/backendAddressPools/backendpool-0"
 
 	testNic1 = network.Interface{
@@ -83,24 +79,22 @@
 		},
 	}
 
-<<<<<<< HEAD
 	testBackendPools = &[]network.BackendAddressPool{
 		{
 			ID: to.StringPtr(testBackendPoolID0),
 			BackendAddressPoolPropertiesFormat: &network.BackendAddressPoolPropertiesFormat{
 				BackendIPConfigurations: &[]network.InterfaceIPConfiguration{
 					{
-						ID: to.StringPtr(testIpConfigurationID),
+						ID: to.StringPtr(testIPConfigurationID),
 					},
 				},
 			},
 		},
-=======
+	}
 	testNic2 = network.Interface{
 		ID:                        to.StringPtr("/subscriptions/sub/resourceGroups/rg/providers/Microsoft.Network/networkInterfaces/testvm2-nic"),
 		Name:                      to.StringPtr("testvm2-nic"),
 		InterfacePropertiesFormat: &network.InterfacePropertiesFormat{},
->>>>>>> 300c9086
 	}
 )
 
@@ -255,11 +249,7 @@
 		},
 		{
 			description:                    "GetNodeNameByProviderID should throw error of instance not found if the vm is deleted",
-<<<<<<< HEAD
-			providerID:                     "azure:///subscriptions/sub/resourceGroups/rg/providers/Microsoft.Compute/virtualMachines/testvm3",
-=======
 			providerID:                     "azure:///subscriptions/sub/resourceGroups/rg/providers/Microsoft.Compute/virtualMachines/" + nonExistingNodeName,
->>>>>>> 300c9086
 			testVMListWithoutInstanceView:  testVMListWithoutInstanceView,
 			testVMListWithOnlyInstanceView: testVMListWithOnlyInstanceView,
 			vmListErr:                      nil,
@@ -289,7 +279,6 @@
 func TestGetInstanceIDByNodeNameVmssFlex(t *testing.T) {
 	ctrl := gomock.NewController(t)
 	defer ctrl.Finish()
-<<<<<<< HEAD
 
 	testCases := []struct {
 		description                    string
@@ -324,42 +313,6 @@
 		fs, err := NewTestFlexScaleSet(ctrl)
 		assert.NoError(t, err, "unexpected error when creating test FlexScaleSet")
 
-=======
-
-	testCases := []struct {
-		description                    string
-		nodeName                       string
-		testVMListWithoutInstanceView  []compute.VirtualMachine
-		testVMListWithOnlyInstanceView []compute.VirtualMachine
-		vmListErr                      error
-		expectedInstanceID             string
-		expectedErr                    error
-	}{
-		{
-			description:                    "GetInstanceIDByNodeName should return the correct InstanceID by nodeName",
-			nodeName:                       testNodeName1,
-			testVMListWithoutInstanceView:  testVMListWithoutInstanceView,
-			testVMListWithOnlyInstanceView: testVMListWithOnlyInstanceView,
-			vmListErr:                      nil,
-			expectedInstanceID:             "/subscriptions/sub/resourceGroups/rg/providers/Microsoft.Compute/virtualMachines/testvm1",
-			expectedErr:                    nil,
-		},
-		{
-			description:                    "GetNodeNameByProviderID should throw error of instance not found if the vm is deleted",
-			nodeName:                       "nonExistingNodeName",
-			testVMListWithoutInstanceView:  testVMListWithoutInstanceView,
-			testVMListWithOnlyInstanceView: testVMListWithOnlyInstanceView,
-			vmListErr:                      nil,
-			expectedInstanceID:             "",
-			expectedErr:                    cloudprovider.InstanceNotFound,
-		},
-	}
-
-	for _, tc := range testCases {
-		fs, err := NewTestFlexScaleSet(ctrl)
-		assert.NoError(t, err, "unexpected error when creating test FlexScaleSet")
-
->>>>>>> 300c9086
 		mockVMSSClient := fs.cloud.VirtualMachineScaleSetsClient.(*mockvmssclient.MockInterface)
 		mockVMSSClient.EXPECT().List(gomock.Any(), gomock.Any()).Return(testVmssFlexList, nil).AnyTimes()
 
@@ -409,17 +362,10 @@
 	for _, tc := range testCases {
 		fs, err := NewTestFlexScaleSet(ctrl)
 		assert.NoError(t, err, "unexpected error when creating test FlexScaleSet")
-<<<<<<< HEAD
-
-		mockVMSSClient := fs.cloud.VirtualMachineScaleSetsClient.(*mockvmssclient.MockInterface)
-		mockVMSSClient.EXPECT().List(gomock.Any(), gomock.Any()).Return(testVmssFlexList, nil).AnyTimes()
-
-=======
-
-		mockVMSSClient := fs.cloud.VirtualMachineScaleSetsClient.(*mockvmssclient.MockInterface)
-		mockVMSSClient.EXPECT().List(gomock.Any(), gomock.Any()).Return(testVmssFlexList, nil).AnyTimes()
-
->>>>>>> 300c9086
+
+		mockVMSSClient := fs.cloud.VirtualMachineScaleSetsClient.(*mockvmssclient.MockInterface)
+		mockVMSSClient.EXPECT().List(gomock.Any(), gomock.Any()).Return(testVmssFlexList, nil).AnyTimes()
+
 		mockVMClient := fs.VirtualMachinesClient.(*mockvmclient.MockInterface)
 		mockVMClient.EXPECT().ListVmssFlexVMsWithoutInstanceView(gomock.Any(), gomock.Any()).Return(tc.testVMListWithoutInstanceView, tc.vmListErr).AnyTimes()
 		mockVMClient.EXPECT().ListVmssFlexVMsWithOnlyInstanceView(gomock.Any(), gomock.Any()).Return(tc.testVMListWithOnlyInstanceView, tc.vmListErr).AnyTimes()
@@ -444,11 +390,7 @@
 		expectedErr                    error
 	}{
 		{
-<<<<<<< HEAD
-			description:                    "GetInstanceIDByNodeName should return the correct InstanceID by nodeName",
-=======
 			description:                    "GetZoneByNodeName should return the correct zone by nodeName",
->>>>>>> 300c9086
 			nodeName:                       testNodeName1,
 			testVMListWithoutInstanceView:  testVMListWithoutInstanceView,
 			testVMListWithOnlyInstanceView: testVMListWithOnlyInstanceView,
@@ -459,8 +401,6 @@
 			},
 			expectedErr: nil,
 		},
-<<<<<<< HEAD
-=======
 		{
 			description:                    "GetZoneByNodeName should return Instance Not Found if the node cannot be found",
 			nodeName:                       nonExistingNodeName,
@@ -491,7 +431,6 @@
 			expectedZone:                   cloudprovider.Zone{},
 			expectedErr:                    fmt.Errorf("failed to get zone info"),
 		},
->>>>>>> 300c9086
 	}
 
 	for _, tc := range testCases {
@@ -526,11 +465,7 @@
 		expectedErr                    error
 	}{
 		{
-<<<<<<< HEAD
-			description:                    "GetInstanceIDByNodeName should return the correct InstanceID by nodeName",
-=======
 			description:                    "GetProvisioningStateByNodeName should return the correct ProvisioningState by nodeName",
->>>>>>> 300c9086
 			nodeName:                       testNodeName1,
 			testVMListWithoutInstanceView:  testVMListWithoutInstanceView,
 			testVMListWithOnlyInstanceView: testVMListWithOnlyInstanceView,
@@ -538,8 +473,6 @@
 			expectedProvisioningState:      "Succeeded",
 			expectedErr:                    nil,
 		},
-<<<<<<< HEAD
-=======
 		{
 			description:                    "GetProvisioningStateByNodeName should return Instance Not Found if the node cannot be found",
 			nodeName:                       nonExistingNodeName,
@@ -558,7 +491,6 @@
 			expectedProvisioningState:      "",
 			expectedErr:                    nil,
 		},
->>>>>>> 300c9086
 	}
 
 	for _, tc := range testCases {
@@ -593,11 +525,7 @@
 		expectedErr                    error
 	}{
 		{
-<<<<<<< HEAD
-			description:                    "GetInstanceIDByNodeName should return the correct InstanceID by nodeName",
-=======
 			description:                    "GetPowerStatusByNodeName should return the correct PowerState by nodeName",
->>>>>>> 300c9086
 			nodeName:                       testNodeName1,
 			testVMListWithoutInstanceView:  testVMListWithoutInstanceView,
 			testVMListWithOnlyInstanceView: testVMListWithOnlyInstanceView,
@@ -605,8 +533,6 @@
 			expectedPowerStatus:            "running",
 			expectedErr:                    nil,
 		},
-<<<<<<< HEAD
-=======
 		{
 			description:                    "GetPowerStatusByNodeName should return Instance Not Found if the node cannot be found",
 			nodeName:                       nonExistingNodeName,
@@ -625,7 +551,6 @@
 			expectedPowerStatus:            "stopped",
 			expectedErr:                    nil,
 		},
->>>>>>> 300c9086
 	}
 
 	for _, tc := range testCases {
@@ -672,8 +597,6 @@
 			expectedNeworkInterface:        testNic1,
 			expectedErr:                    nil,
 		},
-<<<<<<< HEAD
-=======
 		{
 			description:                    "GetPrimaryInterface should return Instance Not Found if the node cannot be found",
 			nodeName:                       nonExistingNodeName,
@@ -696,7 +619,6 @@
 			expectedNeworkInterface:        network.Interface{},
 			expectedErr:                    fmt.Errorf("Retriable: false, RetryAfter: 0s, HTTPStatusCode: 0, RawError: NIC not found"),
 		},
->>>>>>> 300c9086
 	}
 
 	for _, tc := range testCases {
@@ -711,16 +633,7 @@
 		mockVMClient.EXPECT().ListVmssFlexVMsWithOnlyInstanceView(gomock.Any(), gomock.Any()).Return(tc.testVMListWithOnlyInstanceView, tc.vmListErr).AnyTimes()
 
 		mockInterfacesClient := fs.InterfacesClient.(*mockinterfaceclient.MockInterface)
-<<<<<<< HEAD
-		mockInterfacesClient.EXPECT().Get(gomock.Any(), gomock.Any(), "testvm1-nic", gomock.Any()).Return(tc.nic, tc.nicGetErr).AnyTimes()
-
-		nic, err := fs.GetPrimaryInterface(tc.nodeName)
-		assert.Equal(t, tc.expectedNeworkInterface, nic)
-		assert.Equal(t, tc.expectedErr, err)
-	}
-=======
 		mockInterfacesClient.EXPECT().Get(gomock.Any(), gomock.Any(), gomock.Any(), gomock.Any()).Return(tc.nic, tc.nicGetErr).AnyTimes()
->>>>>>> 300c9086
 
 		nic, err := fs.GetPrimaryInterface(tc.nodeName)
 		assert.Equal(t, tc.expectedNeworkInterface, nic, tc.description)
@@ -747,11 +660,7 @@
 		expectedErr                    error
 	}{
 		{
-<<<<<<< HEAD
-			description:                    "GetPrimaryInterface should return the correct Nic by nodeName",
-=======
 			description:                    "GetIPByNodeName should return the correct IP by nodeName",
->>>>>>> 300c9086
 			nodeName:                       testNodeName1,
 			testVMListWithoutInstanceView:  testVMListWithoutInstanceView,
 			testVMListWithOnlyInstanceView: testVMListWithOnlyInstanceView,
@@ -802,11 +711,7 @@
 		expectedErr                    error
 	}{
 		{
-<<<<<<< HEAD
-			description:                    "GetPrimaryInterface should return the correct Nic by nodeName",
-=======
 			description:                    "GetPrivateIPsByNodeName should return the correct Private IPs by nodeName",
->>>>>>> 300c9086
 			nodeName:                       testNodeName1,
 			testVMListWithoutInstanceView:  testVMListWithoutInstanceView,
 			testVMListWithOnlyInstanceView: testVMListWithOnlyInstanceView,
@@ -816,8 +721,6 @@
 			expectedPrivateIPs:             []string{"testPrivateIP1"},
 			expectedErr:                    nil,
 		},
-<<<<<<< HEAD
-=======
 		{
 			description:                    "GetPrivateIPsByNodeName should return the correct Private IPs by nodeName",
 			nodeName:                       "vmssflex1000002",
@@ -829,7 +732,6 @@
 			expectedPrivateIPs:             []string{},
 			expectedErr:                    fmt.Errorf("nic.IPConfigurations for nic (nicname=testvm2-nic) is nil"),
 		},
->>>>>>> 300c9086
 	}
 
 	for _, tc := range testCases {
@@ -844,11 +746,7 @@
 		mockVMClient.EXPECT().ListVmssFlexVMsWithOnlyInstanceView(gomock.Any(), gomock.Any()).Return(tc.testVMListWithOnlyInstanceView, tc.vmListErr).AnyTimes()
 
 		mockInterfacesClient := fs.InterfacesClient.(*mockinterfaceclient.MockInterface)
-<<<<<<< HEAD
-		mockInterfacesClient.EXPECT().Get(gomock.Any(), gomock.Any(), "testvm1-nic", gomock.Any()).Return(tc.nic, tc.nicGetErr).AnyTimes()
-=======
 		mockInterfacesClient.EXPECT().Get(gomock.Any(), gomock.Any(), gomock.Any(), gomock.Any()).Return(tc.nic, tc.nicGetErr).AnyTimes()
->>>>>>> 300c9086
 
 		ips, err := fs.GetPrivateIPsByNodeName(tc.nodeName)
 		assert.Equal(t, tc.expectedPrivateIPs, ips)
@@ -872,13 +770,8 @@
 		expectedErr                    error
 	}{
 		{
-<<<<<<< HEAD
-			description:                    "GetPrimaryInterface should return the correct Nic by nodeName",
-			ipConfigurationID:              testIpConfigurationID,
-=======
 			description:                    "GetNodeNameByIPConfigurationID should return the correct nodeName by IPConfig",
 			ipConfigurationID:              testIPConfigurationID,
->>>>>>> 300c9086
 			testVMListWithoutInstanceView:  testVMListWithoutInstanceView,
 			testVMListWithOnlyInstanceView: testVMListWithOnlyInstanceView,
 			vmListErr:                      nil,
@@ -886,8 +779,6 @@
 			expectedVMSetName:              "vmssflex1",
 			expectedErr:                    nil,
 		},
-<<<<<<< HEAD
-=======
 		{
 			description:                    "GetNodeNameByIPConfigurationID should return error if the VM does not exist",
 			ipConfigurationID:              fmt.Sprintf("/subscriptions/sub/resourceGroups/rg/providers/Microsoft.Network/networkInterfaces/%s-nic/ipConfigurations/pipConfig", nonExistingNodeName),
@@ -908,7 +799,6 @@
 			expectedVMSetName:              "",
 			expectedErr:                    fmt.Errorf("invalid ip config ID /subscriptions/sub/resourceGroups/rg/providers/Microsoft.Network/networkInterfaces//ipConfigurations/pipConfig"),
 		},
->>>>>>> 300c9086
 	}
 
 	for _, tc := range testCases {
@@ -940,20 +830,13 @@
 		testVMListWithoutInstanceView  []compute.VirtualMachine
 		testVMListWithOnlyInstanceView []compute.VirtualMachine
 		vmListErr                      error
-<<<<<<< HEAD
-=======
 		tags                           map[string]*string
->>>>>>> 300c9086
 		expectedNodeMaskCIDRIPv4       int
 		expectedNodeMaskCIDRIPv6       int
 		expectedErr                    error
 	}{
 		{
-<<<<<<< HEAD
-			description:                    "GetPrimaryInterface should return the correct Nic by nodeName",
-=======
 			description:                    "GetNodeCIDRMasksByProviderID should return the GetNodeCIDRMasksByProviderID",
->>>>>>> 300c9086
 			providerID:                     "azure:///subscriptions/sub/resourceGroups/rg/providers/Microsoft.Compute/virtualMachines/testvm1",
 			testVMListWithoutInstanceView:  testVMListWithoutInstanceView,
 			testVMListWithOnlyInstanceView: testVMListWithOnlyInstanceView,
@@ -962,8 +845,6 @@
 			expectedNodeMaskCIDRIPv6:       64,
 			expectedErr:                    nil,
 		},
-<<<<<<< HEAD
-=======
 		{
 			description:                    "GetNodeCIDRMasksByProviderID should return error if the node does not exist",
 			providerID:                     "azure:///subscriptions/sub/resourceGroups/rg/providers/Microsoft.Compute/virtualMachines/" + nonExistingNodeName,
@@ -1011,19 +892,15 @@
 			expectedNodeMaskCIDRIPv6: 64,
 			expectedErr:              nil,
 		},
->>>>>>> 300c9086
-	}
-
-	for _, tc := range testCases {
-		fs, err := NewTestFlexScaleSet(ctrl)
-		assert.NoError(t, err, "unexpected error when creating test FlexScaleSet")
-
-<<<<<<< HEAD
-=======
+	}
+
+	for _, tc := range testCases {
+		fs, err := NewTestFlexScaleSet(ctrl)
+		assert.NoError(t, err, "unexpected error when creating test FlexScaleSet")
+
 		if tc.tags != nil {
 			testVmssFlexList[0].Tags = tc.tags
 		}
->>>>>>> 300c9086
 		mockVMSSClient := fs.cloud.VirtualMachineScaleSetsClient.(*mockvmssclient.MockInterface)
 		mockVMSSClient.EXPECT().List(gomock.Any(), gomock.Any()).Return(testVmssFlexList, nil).AnyTimes()
 
