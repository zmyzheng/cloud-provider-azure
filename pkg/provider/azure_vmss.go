/*
Copyright 2020 The Kubernetes Authors.

Licensed under the Apache License, Version 2.0 (the "License");
you may not use this file except in compliance with the License.
You may obtain a copy of the License at

    http://www.apache.org/licenses/LICENSE-2.0

Unless required by applicable law or agreed to in writing, software
distributed under the License is distributed on an "AS IS" BASIS,
WITHOUT WARRANTIES OR CONDITIONS OF ANY KIND, either express or implied.
See the License for the specific language governing permissions and
limitations under the License.
*/

package provider

import (
	"errors"
	"fmt"
	"regexp"
	"strconv"
	"strings"
	"sync"

	"github.com/Azure/azure-sdk-for-go/services/compute/mgmt/2021-07-01/compute"
	"github.com/Azure/azure-sdk-for-go/services/network/mgmt/2021-08-01/network"
	"github.com/Azure/go-autorest/autorest/to"

	v1 "k8s.io/api/core/v1"
	"k8s.io/apimachinery/pkg/types"
	utilerrors "k8s.io/apimachinery/pkg/util/errors"
	cloudprovider "k8s.io/cloud-provider"
	"k8s.io/klog/v2"
	utilnet "k8s.io/utils/net"

	azcache "sigs.k8s.io/cloud-provider-azure/pkg/cache"
	"sigs.k8s.io/cloud-provider-azure/pkg/consts"
	"sigs.k8s.io/cloud-provider-azure/pkg/metrics"
	"sigs.k8s.io/cloud-provider-azure/pkg/provider/virtualmachine"
)

var (
	// ErrorNotVmssInstance indicates an instance is not belonging to any vmss.
	ErrorNotVmssInstance = errors.New("not a vmss instance")

	scaleSetNameRE         = regexp.MustCompile(`.*/subscriptions/(?:.*)/Microsoft.Compute/virtualMachineScaleSets/(.+)/virtualMachines(?:.*)`)
	resourceGroupRE        = regexp.MustCompile(`.*/subscriptions/(?:.*)/resourceGroups/(.+)/providers/Microsoft.Compute/virtualMachineScaleSets/(?:.*)/virtualMachines(?:.*)`)
	vmssIPConfigurationRE  = regexp.MustCompile(`.*/subscriptions/(?:.*)/resourceGroups/(.+)/providers/Microsoft.Compute/virtualMachineScaleSets/(.+)/virtualMachines/(.+)/networkInterfaces(?:.*)`)
	vmssPIPConfigurationRE = regexp.MustCompile(`.*/subscriptions/(?:.*)/resourceGroups/(.+)/providers/Microsoft.Compute/virtualMachineScaleSets/(.+)/virtualMachines/(.+)/networkInterfaces/(.+)/ipConfigurations/(.+)/publicIPAddresses/(.+)`)
	vmssVMProviderIDRE     = regexp.MustCompile(`azure:///subscriptions/(?:.*)/resourceGroups/(.+)/providers/Microsoft.Compute/virtualMachineScaleSets/(.+)/virtualMachines/(?:\d+)`)
)

// vmssMetaInfo contains the metadata for a VMSS.
type vmssMetaInfo struct {
	vmssName      string
	resourceGroup string
}

// nodeIdentity identifies a node within a subscription.
type nodeIdentity struct {
	resourceGroup string
	vmssName      string
	nodeName      string
}

// ScaleSet implements VMSet interface for Azure scale set.
type ScaleSet struct {
	*Cloud

	// availabilitySet is also required for scaleSet because some instances
	// (e.g. control plane nodes) may not belong to any scale sets.
	// this also allows for clusters with both VM and VMSS nodes.
	availabilitySet VMSet

<<<<<<< HEAD
	vmssCache   *azcache.TimedCache
	vmssVMCache *sync.Map // [resourcegroup/vmssname]*azcache.TimedCache

	flexScaleSet             VMSet
=======
	// flexScaleSet is required for self hosted K8s cluster (for example, capz)
	// It is also used when there are vmssflex node and other types of node in
	// the same cluster.
	flexScaleSet VMSet

	vmssCache   *azcache.TimedCache
	vmssVMCache *sync.Map // [resourcegroup/vmssname]*azcache.TimedCache

	// nonVmssUniformNodesCache is used to store node names from non uniform vm.
	// Currently, the nodes can from avset or vmss flex or individual vm.
	// This cache contains an entry called nonVmssUniformNodesEntry.
	// nonVmssUniformNodesEntry contains avSetVMNodeNames list, clusterNodeNames list
	// and current clusterNodeNames.
>>>>>>> 73d13645
	nonVmssUniformNodesCache *azcache.TimedCache

	// lockMap in cache refresh
	lockMap *lockMap
}

// newScaleSet creates a new ScaleSet.
func newScaleSet(az *Cloud) (VMSet, error) {
	if az.Config.VmssVirtualMachinesCacheTTLInSeconds == 0 {
		az.Config.VmssVirtualMachinesCacheTTLInSeconds = consts.VMSSVirtualMachinesCacheTTLDefaultInSeconds
	}

	var err error
	as, err := newAvailabilitySet(az)
	if err != nil {
		return nil, err
	}
	fs, err := newFlexScaleSet(az)
	if err != nil {
		return nil, err
	}

	ss := &ScaleSet{
		Cloud:           az,
		availabilitySet: as,
		flexScaleSet:    fs,
		vmssVMCache:     &sync.Map{},
		lockMap:         newLockMap(),
	}

<<<<<<< HEAD
	ss.vmssCache, err = ss.newVMSSCache()
	if err != nil {
		return nil, err
=======
	if !ss.DisableAvailabilitySetNodes || ss.EnableVmssFlexNodes {
		ss.nonVmssUniformNodesCache, err = ss.newNonVmssUniformNodesCache()
		if err != nil {
			return nil, err
		}
>>>>>>> 73d13645
	}

	ss.flexScaleSet, err = newFlexScaleSet(az)
	if err != nil {
		return nil, err
	}

	ss.nonVmssUniformNodesCache, err = ss.newNonVmssUniformNodesCache()
	if err != nil {
		return nil, err
	}

	return ss, nil
}

func (ss *ScaleSet) getVMSS(vmssName string, crt azcache.AzureCacheReadType) (*compute.VirtualMachineScaleSet, error) {
	getter := func(vmssName string) (*compute.VirtualMachineScaleSet, error) {
		cached, err := ss.vmssCache.Get(consts.VMSSKey, crt)
		if err != nil {
			return nil, err
		}

		vmsses := cached.(*sync.Map)
		if vmss, ok := vmsses.Load(vmssName); ok {
			result := vmss.(*vmssEntry)
			return result.vmss, nil
		}

		return nil, nil
	}

	vmss, err := getter(vmssName)
	if err != nil {
		return nil, err
	}
	if vmss != nil {
		return vmss, nil
	}

	klog.V(2).Infof("Couldn't find VMSS with name %s, refreshing the cache", vmssName)
	_ = ss.vmssCache.Delete(consts.VMSSKey)
	vmss, err = getter(vmssName)
	if err != nil {
		return nil, err
	}

	if vmss == nil {
		return nil, cloudprovider.InstanceNotFound
	}
	return vmss, nil
}

// getVmssVMByNodeIdentity find virtualMachineScaleSetVM by nodeIdentity, using node's parent VMSS cache.
// Returns cloudprovider.InstanceNotFound if the node does not belong to the scale set named in nodeIdentity.
func (ss *ScaleSet) getVmssVMByNodeIdentity(node *nodeIdentity, crt azcache.AzureCacheReadType) (*virtualmachine.VirtualMachine, error) {
	cacheKey, cache, err := ss.getVMSSVMCache(node.resourceGroup, node.vmssName)
	if err != nil {
		return nil, err
	}

	getter := func(nodeName string, crt azcache.AzureCacheReadType) (*virtualmachine.VirtualMachine, bool, error) {
		var found bool
		cached, err := cache.Get(cacheKey, crt)
		if err != nil {
			return nil, found, err
		}

		virtualMachines := cached.(*sync.Map)
		if entry, ok := virtualMachines.Load(nodeName); ok {
			result := entry.(*vmssVirtualMachinesEntry)
			if result.virtualMachine == nil {
				klog.Warningf("VM is nil on Node %q, VM is in deleting state", nodeName)
				return nil, true, nil
			}
			found = true
			return virtualmachine.FromVirtualMachineScaleSetVM(result.virtualMachine, virtualmachine.ByVMSS(result.vmssName)), found, nil
		}

		return nil, found, nil
	}

	// FIXME(ccc): check only if vmss is uniform.
	_, err = getScaleSetVMInstanceID(node.nodeName)
	if err != nil {
		return nil, err
	}

	vm, found, err := getter(node.nodeName, crt)
	if err != nil {
		return nil, err
	}

	if !found {
		// lock and try find nodeName from cache again, refresh cache if still not found
		ss.lockMap.LockEntry(cacheKey)
		defer ss.lockMap.UnlockEntry(cacheKey)
		vm, found, err = getter(node.nodeName, crt)
		if err == nil && found && vm != nil {
			klog.V(2).Infof("found VMSS VM with nodeName %s after retry", node.nodeName)
			return vm, nil
		}

		klog.V(2).Infof("Couldn't find VMSS VM with nodeName %s, refreshing the cache(vmss: %s, rg: %s)", node.nodeName, node.vmssName, node.resourceGroup)
		vm, found, err = getter(node.nodeName, azcache.CacheReadTypeForceRefresh)
		if err != nil {
			return nil, err
		}
	}

	if found && vm != nil {
		return vm, nil
	}

	if !found || vm == nil {
		klog.Warningf("Unable to find node %s: %v", node.nodeName, cloudprovider.InstanceNotFound)
		return nil, cloudprovider.InstanceNotFound
	}
	return vm, nil
}

// getVmssVM gets virtualMachineScaleSetVM by nodeName from cache.
// Returns cloudprovider.InstanceNotFound if nodeName does not belong to any scale set.
func (ss *ScaleSet) getVmssVM(nodeName string, crt azcache.AzureCacheReadType) (*virtualmachine.VirtualMachine, error) {
	node, err := ss.getNodeIdentityByNodeName(nodeName, crt)
	if err != nil {
		return nil, err
	}

	return ss.getVmssVMByNodeIdentity(node, crt)
}

// GetPowerStatusByNodeName returns the power state of the specified node.
func (ss *ScaleSet) GetPowerStatusByNodeName(name string) (powerState string, err error) {
<<<<<<< HEAD

	vmManagementType, err := ss.getVMManagementType(name, azcache.CacheReadTypeUnsafe)
=======
	vmManagementType, err := ss.getVMManagementTypeByNodeName(name, azcache.CacheReadTypeUnsafe)
>>>>>>> 73d13645
	if err != nil {
		klog.Errorf("Failed to check VM management type: %v", err)
		return "", err
	}

	if vmManagementType == ManagedByAvSet {
		// vm is managed by availability set.
		return ss.availabilitySet.GetPowerStatusByNodeName(name)
	}
	if vmManagementType == ManagedByVmssFlex {
		// vm is managed by vmss flex.
		return ss.flexScaleSet.GetPowerStatusByNodeName(name)
	}
	// VM is managed by vmss
	vm, err := ss.getVmssVM(name, azcache.CacheReadTypeDefault)
	if err != nil {
		return powerState, err
	}

	if vm.IsVirtualMachineScaleSetVM() {
		v := vm.AsVirtualMachineScaleSetVM()
		if v.InstanceView != nil && v.InstanceView.Statuses != nil {
			statuses := *v.InstanceView.Statuses
			for _, status := range statuses {
				state := to.String(status.Code)
				if strings.HasPrefix(state, vmPowerStatePrefix) {
					return strings.TrimPrefix(state, vmPowerStatePrefix), nil
				}
			}
		}
	}

	// vm.InstanceView or vm.InstanceView.Statuses are nil when the VM is under deleting.
	klog.V(3).Infof("InstanceView for node %q is nil, assuming it's stopped", name)
	return vmPowerStateStopped, nil
}

// GetProvisioningStateByNodeName returns the provisioningState for the specified node.
func (ss *ScaleSet) GetProvisioningStateByNodeName(name string) (provisioningState string, err error) {
<<<<<<< HEAD
	vmManagementType, err := ss.getVMManagementType(name, azcache.CacheReadTypeUnsafe)
=======
	vmManagementType, err := ss.getVMManagementTypeByNodeName(name, azcache.CacheReadTypeUnsafe)
>>>>>>> 73d13645
	if err != nil {
		klog.Errorf("Failed to check VM management type: %v", err)
		return "", err
	}

	if vmManagementType == ManagedByAvSet {
		// vm is managed by availability set.
		return ss.availabilitySet.GetProvisioningStateByNodeName(name)
	}
	if vmManagementType == ManagedByVmssFlex {
		// vm is managed by vmss flex.
		return ss.flexScaleSet.GetProvisioningStateByNodeName(name)
	}

	vm, err := ss.getVmssVM(name, azcache.CacheReadTypeDefault)
	if err != nil {
		return provisioningState, err
	}

	if vm.VirtualMachineScaleSetVMProperties == nil || vm.VirtualMachineScaleSetVMProperties.ProvisioningState == nil {
		return provisioningState, nil
	}

	return to.String(vm.VirtualMachineScaleSetVMProperties.ProvisioningState), nil
}

// getCachedVirtualMachineByInstanceID gets scaleSetVMInfo from cache.
// The node must belong to one of scale sets.
func (ss *ScaleSet) getVmssVMByInstanceID(resourceGroup, scaleSetName, instanceID string, crt azcache.AzureCacheReadType) (*compute.VirtualMachineScaleSetVM, error) {
	cacheKey, cache, err := ss.getVMSSVMCache(resourceGroup, scaleSetName)
	if err != nil {
		return nil, err
	}

	getter := func(crt azcache.AzureCacheReadType) (vm *compute.VirtualMachineScaleSetVM, found bool, err error) {
		cached, err := cache.Get(cacheKey, crt)
		if err != nil {
			return nil, false, err
		}

		virtualMachines := cached.(*sync.Map)
		virtualMachines.Range(func(key, value interface{}) bool {
			vmEntry := value.(*vmssVirtualMachinesEntry)
			if strings.EqualFold(vmEntry.resourceGroup, resourceGroup) &&
				strings.EqualFold(vmEntry.vmssName, scaleSetName) &&
				strings.EqualFold(vmEntry.instanceID, instanceID) {
				vm = vmEntry.virtualMachine
				found = true
				return false
			}

			return true
		})

		return vm, found, nil
	}

	vm, found, err := getter(crt)
	if err != nil {
		return nil, err
	}
	if !found {
		klog.V(2).Infof("Couldn't find VMSS VM with scaleSetName %q and instanceID %q, refreshing the cache", scaleSetName, instanceID)
		vm, found, err = getter(azcache.CacheReadTypeForceRefresh)
		if err != nil {
			return nil, err
		}
	}
	if found && vm != nil {
		return vm, nil
	}
	if found && vm == nil {
		klog.V(2).Infof("Couldn't find VMSS VM with scaleSetName %q and instanceID %q, refreshing the cache if it is expired", scaleSetName, instanceID)
		vm, found, err = getter(azcache.CacheReadTypeDefault)
		if err != nil {
			return nil, err
		}
	}
	if !found || vm == nil {
		return nil, cloudprovider.InstanceNotFound
	}

	return vm, nil
}

// GetInstanceIDByNodeName gets the cloud provider ID by node name.
// It must return ("", cloudprovider.InstanceNotFound) if the instance does
// not exist or is no longer running.
func (ss *ScaleSet) GetInstanceIDByNodeName(name string) (string, error) {
<<<<<<< HEAD
	vmManagementType, err := ss.getVMManagementType(name, azcache.CacheReadTypeUnsafe)
=======
	vmManagementType, err := ss.getVMManagementTypeByNodeName(name, azcache.CacheReadTypeUnsafe)
>>>>>>> 73d13645
	if err != nil {
		klog.Errorf("Failed to check VM management type: %v", err)
		return "", err
	}

	if vmManagementType == ManagedByAvSet {
		// vm is managed by availability set.
		klog.V(2).Infof("ss.GetInstanceIDByNodeName(%s): vm is managed by availability set", name)
		return ss.availabilitySet.GetInstanceIDByNodeName(name)
	}
	if vmManagementType == ManagedByVmssFlex {
		// vm is managed by vmss flex.
<<<<<<< HEAD
		klog.V(2).Infof("ss.GetInstanceIDByNodeName(%s): vm is managed by vmss flex", name)
		return ss.flexScaleSet.GetInstanceIDByNodeName(name)
	}
	klog.V(2).Infof("ss.GetInstanceIDByNodeName(%s): vm is managed by vmss uniform", name)
	vm, err := ss.getVmssVM(name, azcache.CacheReadTypeUnsafe)
	if err != nil {
=======
		return ss.flexScaleSet.GetInstanceIDByNodeName(name)
	}

	vm, err := ss.getVmssVM(name, azcache.CacheReadTypeUnsafe)
	if err != nil {
		// special case: during scaling in, if the vm is deleted and nonVmssUniformNodesCache is refreshed,
		// then getVMManagementTypeByNodeName will return ManagedByVmssUniform no matter what the actual managementType is.
		// In this case, if it is actually a non vmss uniform node, return InstanceNotFound
>>>>>>> 73d13645
		if errors.Is(err, ErrorNotVmssInstance) {
			return "", cloudprovider.InstanceNotFound
		}
		klog.Errorf("Unable to find node %s: %v", name, err)
		return "", err
	}

	resourceID := vm.ID
	convertedResourceID, err := ConvertResourceGroupNameToLower(resourceID)
	if err != nil {
		klog.Errorf("ConvertResourceGroupNameToLower failed with error: %v", err)
		return "", err
	}
	return convertedResourceID, nil
}

// GetNodeNameByProviderID gets the node name by provider ID.
// providerID example:
// 1. vmas providerID: azure:///subscriptions/subsid/resourceGroups/rg/providers/Microsoft.Compute/virtualMachines/aks-nodepool1-27053986-0
// 2. vmss providerID:
// azure:///subscriptions/subsid/resourceGroups/rg/providers/Microsoft.Compute/virtualMachineScaleSets/aks-agentpool-22126781-vmss/virtualMachines/1
// /subscriptions/subsid/resourceGroups/rg/providers/Microsoft.Compute/virtualMachineScaleSets/aks-agentpool-22126781-vmss/virtualMachines/k8s-agentpool-36841236-vmss_1
func (ss *ScaleSet) GetNodeNameByProviderID(providerID string) (types.NodeName, error) {
<<<<<<< HEAD
	// NodeName is not part of providerID for vmss instances.
	klog.V(2).Infof("calling GetNodeNameByProviderID...")
	scaleSetName, err := extractScaleSetNameByProviderID(providerID)
	if err != nil {
		klog.V(2).Infof("Can not extract scale set name from providerID (%s), assuming it is managed by availability set: %v", providerID, err)
=======

	vmManagementType, err := ss.getVMManagementTypeByProviderID(providerID, azcache.CacheReadTypeUnsafe)
	if err != nil {
		klog.Errorf("Failed to check VM management type: %v", err)
		return "", err
	}

	if vmManagementType == ManagedByAvSet {
		// vm is managed by availability set.
>>>>>>> 73d13645
		return ss.availabilitySet.GetNodeNameByProviderID(providerID)
	}
	if vmManagementType == ManagedByVmssFlex {
		// vm is managed by vmss flex.
		return ss.flexScaleSet.GetNodeNameByProviderID(providerID)
	}

	// NodeName is not part of providerID for vmss instances.
	scaleSetName, err := extractScaleSetNameByProviderID(providerID)
	if err != nil {
		return "", fmt.Errorf("error of extracting vmss name for node %q", providerID)
	}
	resourceGroup, err := extractResourceGroupByProviderID(providerID)
	if err != nil {
		return "", fmt.Errorf("error of extracting resource group for node %q", providerID)
	}

	instanceID, err := getLastSegment(providerID, "/")
	if err != nil {
		klog.V(2).Infof("Can not extract instanceID from providerID (%s), assuming it is managed by availability set: %v", providerID, err)
		return ss.availabilitySet.GetNodeNameByProviderID(providerID)
	}

	// instanceID contains scaleSetName (returned by disk.ManagedBy), e.g. k8s-agentpool-36841236-vmss_1
	if strings.HasPrefix(strings.ToLower(instanceID), strings.ToLower(scaleSetName)) {
		instanceID, err = getLastSegment(instanceID, "_")
		if err != nil {
			return "", err
		}
	}

	vm, err := ss.getVmssVMByInstanceID(resourceGroup, scaleSetName, instanceID, azcache.CacheReadTypeUnsafe)
	if err != nil {
		klog.Errorf("Unable to find node by providerID %s: %v", providerID, err)
		return "", err
	}

	if vm.OsProfile != nil && vm.OsProfile.ComputerName != nil {
		nodeName := strings.ToLower(*vm.OsProfile.ComputerName)
		return types.NodeName(nodeName), nil
	}

	return "", nil
}

// GetInstanceTypeByNodeName gets the instance type by node name.
func (ss *ScaleSet) GetInstanceTypeByNodeName(name string) (string, error) {
<<<<<<< HEAD
	vmManagementType, err := ss.getVMManagementType(name, azcache.CacheReadTypeUnsafe)
=======
	vmManagementType, err := ss.getVMManagementTypeByNodeName(name, azcache.CacheReadTypeUnsafe)
>>>>>>> 73d13645
	if err != nil {
		klog.Errorf("Failed to check VM management type: %v", err)
		return "", err
	}

	if vmManagementType == ManagedByAvSet {
		// vm is managed by availability set.
		return ss.availabilitySet.GetInstanceTypeByNodeName(name)
	}
	if vmManagementType == ManagedByVmssFlex {
		// vm is managed by vmss flex.
		return ss.flexScaleSet.GetInstanceTypeByNodeName(name)
	}

	vm, err := ss.getVmssVM(name, azcache.CacheReadTypeUnsafe)
	if err != nil {
		return "", err
	}

	if vm.IsVirtualMachineScaleSetVM() {
		v := vm.AsVirtualMachineScaleSetVM()
		if v.Sku != nil && v.Sku.Name != nil {
			return *v.Sku.Name, nil
		}
	}

	return "", nil
}

// GetZoneByNodeName gets availability zone for the specified node. If the node is not running
// with availability zone, then it returns fault domain.
func (ss *ScaleSet) GetZoneByNodeName(name string) (cloudprovider.Zone, error) {
<<<<<<< HEAD
	vmManagementType, err := ss.getVMManagementType(name, azcache.CacheReadTypeUnsafe)
=======
	vmManagementType, err := ss.getVMManagementTypeByNodeName(name, azcache.CacheReadTypeUnsafe)
>>>>>>> 73d13645
	if err != nil {
		klog.Errorf("Failed to check VM management type: %v", err)
		return cloudprovider.Zone{}, err
	}

	if vmManagementType == ManagedByAvSet {
		// vm is managed by availability set.
		return ss.availabilitySet.GetZoneByNodeName(name)
	}
	if vmManagementType == ManagedByVmssFlex {
		// vm is managed by vmss flex.
		return ss.flexScaleSet.GetZoneByNodeName(name)
	}

	vm, err := ss.getVmssVM(name, azcache.CacheReadTypeUnsafe)
	if err != nil {
		return cloudprovider.Zone{}, err
	}

	var failureDomain string
	if vm.Zones != nil && len(vm.Zones) > 0 {
		// Get availability zone for the node.
		zones := vm.Zones
		zoneID, err := strconv.Atoi(zones[0])
		if err != nil {
			return cloudprovider.Zone{}, fmt.Errorf("failed to parse zone %q: %w", zones, err)
		}

		failureDomain = ss.makeZone(vm.Location, zoneID)
	} else if vm.IsVirtualMachineScaleSetVM() &&
		vm.AsVirtualMachineScaleSetVM().InstanceView != nil &&
		vm.AsVirtualMachineScaleSetVM().InstanceView.PlatformFaultDomain != nil {
		// Availability zone is not used for the node, falling back to fault domain.
		failureDomain = strconv.Itoa(int(*vm.AsVirtualMachineScaleSetVM().InstanceView.PlatformFaultDomain))
	} else {
		err = fmt.Errorf("failed to get zone info")
		klog.Errorf("GetZoneByNodeName: got unexpected error %v", err)
		_ = ss.DeleteCacheForNode(name)
		return cloudprovider.Zone{}, err
	}

	return cloudprovider.Zone{
		FailureDomain: strings.ToLower(failureDomain),
		Region:        strings.ToLower(vm.Location),
	}, nil
}

// GetPrimaryVMSetName returns the VM set name depending on the configured vmType.
// It returns config.PrimaryScaleSetName for vmss and config.PrimaryAvailabilitySetName for standard vmType.
func (ss *ScaleSet) GetPrimaryVMSetName() string {
	return ss.Config.PrimaryScaleSetName
}

// GetIPByNodeName gets machine private IP and public IP by node name.
func (ss *ScaleSet) GetIPByNodeName(nodeName string) (string, string, error) {
	vmManagementType, err := ss.getVMManagementTypeByNodeName(nodeName, azcache.CacheReadTypeUnsafe)
	if err != nil {
		klog.Errorf("Failed to check VM management type: %v", err)
		return "", "", err
	}

	if vmManagementType == ManagedByAvSet {
		// vm is managed by availability set.
		return ss.availabilitySet.GetIPByNodeName(nodeName)
	}
	if vmManagementType == ManagedByVmssFlex {
		// vm is managed by vmss flex.
		return ss.flexScaleSet.GetIPByNodeName(nodeName)
	}

	nic, err := ss.GetPrimaryInterface(nodeName)
	if err != nil {
		klog.Errorf("error: ss.GetIPByNodeName(%s), GetPrimaryInterface(%q), err=%v", nodeName, nodeName, err)
		return "", "", err
	}

	ipConfig, err := getPrimaryIPConfig(nic)
	if err != nil {
		klog.Errorf("error: ss.GetIPByNodeName(%s), getPrimaryIPConfig(%v), err=%v", nodeName, nic, err)
		return "", "", err
	}

	internalIP := *ipConfig.PrivateIPAddress
	publicIP := ""
	if ipConfig.PublicIPAddress != nil && ipConfig.PublicIPAddress.ID != nil {
		pipID := *ipConfig.PublicIPAddress.ID
		matches := vmssPIPConfigurationRE.FindStringSubmatch(pipID)
		if len(matches) == 7 {
			resourceGroupName := matches[1]
			virtualMachineScaleSetName := matches[2]
			virtualMachineIndex := matches[3]
			networkInterfaceName := matches[4]
			IPConfigurationName := matches[5]
			publicIPAddressName := matches[6]
			pip, existsPip, err := ss.getVMSSPublicIPAddress(resourceGroupName, virtualMachineScaleSetName, virtualMachineIndex, networkInterfaceName, IPConfigurationName, publicIPAddressName)
			if err != nil {
				klog.Errorf("ss.getVMSSPublicIPAddress() failed with error: %v", err)
				return "", "", err
			}
			if existsPip && pip.IPAddress != nil {
				publicIP = *pip.IPAddress
			}
		} else {
			klog.Warningf("Failed to get VMSS Public IP with ID %s", pipID)
		}
	}

	return internalIP, publicIP, nil
}

func (ss *ScaleSet) getVMSSPublicIPAddress(resourceGroupName string, virtualMachineScaleSetName string, virtualMachineIndex string, networkInterfaceName string, IPConfigurationName string, publicIPAddressName string) (network.PublicIPAddress, bool, error) {
	ctx, cancel := getContextWithCancel()
	defer cancel()

	pip, err := ss.PublicIPAddressesClient.GetVirtualMachineScaleSetPublicIPAddress(ctx, resourceGroupName, virtualMachineScaleSetName, virtualMachineIndex, networkInterfaceName, IPConfigurationName, publicIPAddressName, "")
	exists, rerr := checkResourceExistsFromError(err)
	if rerr != nil {
		return pip, false, rerr.Error()
	}

	if !exists {
		klog.V(2).Infof("Public IP %q not found", publicIPAddressName)
		return pip, false, nil
	}

	return pip, exists, nil
}

// returns a list of private ips assigned to node
// TODO (khenidak): This should read all nics, not just the primary
// allowing users to split ipv4/v6 on multiple nics
func (ss *ScaleSet) GetPrivateIPsByNodeName(nodeName string) ([]string, error) {
	ips := make([]string, 0)
	vmManagementType, err := ss.getVMManagementTypeByNodeName(nodeName, azcache.CacheReadTypeUnsafe)
	if err != nil {
		klog.Errorf("Failed to check VM management type: %v", err)
		return ips, err
	}

	if vmManagementType == ManagedByAvSet {
		// vm is managed by availability set.
		return ss.availabilitySet.GetPrivateIPsByNodeName(nodeName)
	}
	if vmManagementType == ManagedByVmssFlex {
		// vm is managed by vmss flex.
		return ss.flexScaleSet.GetPrivateIPsByNodeName(nodeName)
	}

	nic, err := ss.GetPrimaryInterface(nodeName)
	if err != nil {
		klog.Errorf("error: ss.GetIPByNodeName(%s), GetPrimaryInterface(%q), err=%v", nodeName, nodeName, err)
		return ips, err
	}

	if nic.IPConfigurations == nil {
		return ips, fmt.Errorf("nic.IPConfigurations for nic (nicname=%q) is nil", *nic.Name)
	}

	for _, ipConfig := range *(nic.IPConfigurations) {
		if ipConfig.PrivateIPAddress != nil {
			ips = append(ips, *(ipConfig.PrivateIPAddress))
		}
	}

	return ips, nil
}

// This returns the full identifier of the primary NIC for the given VM.
func (ss *ScaleSet) getPrimaryInterfaceID(vm *virtualmachine.VirtualMachine) (string, error) {
	machine := vm.AsVirtualMachineScaleSetVM()
	if machine.NetworkProfile == nil || machine.NetworkProfile.NetworkInterfaces == nil {
		return "", fmt.Errorf("failed to find the network interfaces for vm %s", to.String(machine.Name))
	}

	if len(*machine.NetworkProfile.NetworkInterfaces) == 1 {
		return *(*machine.NetworkProfile.NetworkInterfaces)[0].ID, nil
	}

	for _, ref := range *machine.NetworkProfile.NetworkInterfaces {
		if to.Bool(ref.Primary) {
			return *ref.ID, nil
		}
	}

	return "", fmt.Errorf("failed to find a primary nic for the vm. vmname=%q", to.String(machine.Name))
}

// getVmssMachineID returns the full identifier of a vmss virtual machine.
func (az *Cloud) getVmssMachineID(subscriptionID, resourceGroup, scaleSetName, instanceID string) string {
	return fmt.Sprintf(
		consts.VmssMachineIDTemplate,
		subscriptionID,
		strings.ToLower(resourceGroup),
		scaleSetName,
		instanceID)
}

// machineName is composed of computerNamePrefix and 36-based instanceID.
// And instanceID part if in fixed length of 6 characters.
// Refer https://msftstack.wordpress.com/2017/05/10/figuring-out-azure-vm-scale-set-machine-names/.
func getScaleSetVMInstanceID(machineName string) (string, error) {
	nameLength := len(machineName)
	if nameLength < 6 {
		return "", ErrorNotVmssInstance
	}

	instanceID, err := strconv.ParseUint(machineName[nameLength-6:], 36, 64)
	if err != nil {
		return "", ErrorNotVmssInstance
	}

	return fmt.Sprintf("%d", instanceID), nil
}

// extractScaleSetNameByProviderID extracts the scaleset name by vmss node's ProviderID.
func extractScaleSetNameByProviderID(providerID string) (string, error) {
	matches := scaleSetNameRE.FindStringSubmatch(providerID)
	if len(matches) != 2 {
		return "", ErrorNotVmssInstance
	}

	return matches[1], nil
}

// extractResourceGroupByProviderID extracts the resource group name by vmss node's ProviderID.
func extractResourceGroupByProviderID(providerID string) (string, error) {
	matches := resourceGroupRE.FindStringSubmatch(providerID)
	if len(matches) != 2 {
		return "", ErrorNotVmssInstance
	}

	return matches[1], nil
}

// listScaleSets lists all scale sets with orchestrationMode ScaleSetVM.
func (ss *ScaleSet) listScaleSets(resourceGroup string) ([]string, error) {
	ctx, cancel := getContextWithCancel()
	defer cancel()

	allScaleSets, rerr := ss.VirtualMachineScaleSetsClient.List(ctx, resourceGroup)
	if rerr != nil {
		klog.Errorf("VirtualMachineScaleSetsClient.List failed: %v", rerr)
		return nil, rerr.Error()
	}

	ssNames := make([]string, 0)
	for _, vmss := range allScaleSets {
		name := *vmss.Name
		if vmss.Sku != nil && to.Int64(vmss.Sku.Capacity) == 0 {
			klog.V(3).Infof("Capacity of VMSS %q is 0, skipping", name)
			continue
		}

		if vmss.VirtualMachineScaleSetProperties == nil || vmss.VirtualMachineScaleSetProperties.VirtualMachineProfile == nil {
			klog.V(3).Infof("VMSS %q orchestrationMode is VirtualMachine, skipping", name)
			continue
		}

		ssNames = append(ssNames, name)
	}

	return ssNames, nil
}

// getNodeIdentityByNodeName use the VMSS cache to find a node's resourcegroup and vmss, returned in a nodeIdentity.
func (ss *ScaleSet) getNodeIdentityByNodeName(nodeName string, crt azcache.AzureCacheReadType) (*nodeIdentity, error) {
	getter := func(nodeName string, crt azcache.AzureCacheReadType) (*nodeIdentity, error) {
		node := &nodeIdentity{
			nodeName: nodeName,
		}

		cached, err := ss.vmssCache.Get(consts.VMSSKey, crt)
		if err != nil {
			return nil, err
		}

		vmsses := cached.(*sync.Map)
		vmsses.Range(func(key, value interface{}) bool {
			v := value.(*vmssEntry)
			if v.vmss.Name == nil {
				return true
			}

			vmssPrefix := *v.vmss.Name
			if v.vmss.VirtualMachineProfile != nil &&
				v.vmss.VirtualMachineProfile.OsProfile != nil &&
				v.vmss.VirtualMachineProfile.OsProfile.ComputerNamePrefix != nil {
				vmssPrefix = *v.vmss.VirtualMachineProfile.OsProfile.ComputerNamePrefix
			}

			if strings.EqualFold(vmssPrefix, nodeName[:len(nodeName)-6]) {
				node.vmssName = *v.vmss.Name
				node.resourceGroup = v.resourceGroup
				return false
			}

			return true
		})
		return node, nil
	}

	// FIXME(ccc): check only if vmss is uniform.
	if _, err := getScaleSetVMInstanceID(nodeName); err != nil {
		return nil, err
	}

	node, err := getter(nodeName, crt)
	if err != nil {
		return nil, err
	}
	if node.vmssName != "" {
		return node, nil
	}

	klog.V(2).Infof("Couldn't find VMSS for node %s, refreshing the cache", nodeName)
	node, err = getter(nodeName, azcache.CacheReadTypeForceRefresh)
	if err != nil {
		return nil, err
	}
	if node.vmssName == "" {
		klog.Warningf("Unable to find node %s: %v", nodeName, cloudprovider.InstanceNotFound)
		return nil, cloudprovider.InstanceNotFound
	}
	return node, nil
}

// listScaleSetVMs lists VMs belonging to the specified scale set.
func (ss *ScaleSet) listScaleSetVMs(scaleSetName, resourceGroup string) ([]compute.VirtualMachineScaleSetVM, error) {
	ctx, cancel := getContextWithCancel()
	defer cancel()

	allVMs, rerr := ss.VirtualMachineScaleSetVMsClient.List(ctx, resourceGroup, scaleSetName, string(compute.InstanceViewTypesInstanceView))
	if rerr != nil {
		klog.Errorf("VirtualMachineScaleSetVMsClient.List(%s, %s) failed: %v", resourceGroup, scaleSetName, rerr)
		if rerr.IsNotFound() {
			return nil, cloudprovider.InstanceNotFound
		}
		return nil, rerr.Error()
	}

	return allVMs, nil
}

// getAgentPoolScaleSets lists the virtual machines for the resource group and then builds
// a list of scale sets that match the nodes available to k8s.
func (ss *ScaleSet) getAgentPoolScaleSets(nodes []*v1.Node) (*[]string, error) {
	agentPoolScaleSets := &[]string{}
	for nx := range nodes {
		if isControlPlaneNode(nodes[nx]) {
			continue
		}

		nodeName := nodes[nx].Name
		shouldExcludeLoadBalancer, err := ss.ShouldNodeExcludedFromLoadBalancer(nodeName)
		if err != nil {
			klog.Errorf("ShouldNodeExcludedFromLoadBalancer(%s) failed with error: %v", nodeName, err)
			return nil, err
		}
		if shouldExcludeLoadBalancer {
			continue
		}

		vm, err := ss.getVmssVM(nodeName, azcache.CacheReadTypeDefault)
		if err != nil {
			return nil, err
		}

		if vm.VMSSName == "" {
			klog.V(3).Infof("Node %q is not belonging to any known scale sets", nodeName)
			continue
		}

		*agentPoolScaleSets = append(*agentPoolScaleSets, vm.VMSSName)
	}

	return agentPoolScaleSets, nil
}

// GetVMSetNames selects all possible scale sets for service load balancer. If the service has
// no loadbalancer mode annotation returns the primary VMSet. If service annotation
// for loadbalancer exists then return the eligible VMSet.
func (ss *ScaleSet) GetVMSetNames(service *v1.Service, nodes []*v1.Node) (*[]string, error) {
	hasMode, isAuto, serviceVMSetName := ss.getServiceLoadBalancerMode(service)
	useSingleSLB := ss.useStandardLoadBalancer() && !ss.EnableMultipleStandardLoadBalancers
	if !hasMode || useSingleSLB {
		// no mode specified in service annotation or use single SLB mode
		// default to PrimaryScaleSetName
		scaleSetNames := &[]string{ss.Config.PrimaryScaleSetName}
		return scaleSetNames, nil
	}

	scaleSetNames, err := ss.GetAgentPoolVMSetNames(nodes)
	if err != nil {
		klog.Errorf("ss.GetVMSetNames - GetAgentPoolVMSetNames failed err=(%v)", err)
		return nil, err
	}
	if len(*scaleSetNames) == 0 {
		klog.Errorf("ss.GetVMSetNames - No scale sets found for nodes in the cluster, node count(%d)", len(nodes))
		return nil, fmt.Errorf("no scale sets found for nodes, node count(%d)", len(nodes))
	}

	if !isAuto {
		found := false
		for asx := range *scaleSetNames {
			if strings.EqualFold((*scaleSetNames)[asx], serviceVMSetName) {
				found = true
				serviceVMSetName = (*scaleSetNames)[asx]
				break
			}
		}
		if !found {
			klog.Errorf("ss.GetVMSetNames - scale set (%s) in service annotation not found", serviceVMSetName)
			return nil, fmt.Errorf("scale set (%s) - not found", serviceVMSetName)
		}
		return &[]string{serviceVMSetName}, nil
	}

	return scaleSetNames, nil
}

// extractResourceGroupByVMSSNicID extracts the resource group name by vmss nicID.
func extractResourceGroupByVMSSNicID(nicID string) (string, error) {
	matches := vmssIPConfigurationRE.FindStringSubmatch(nicID)
	if len(matches) != 4 {
		return "", fmt.Errorf("error of extracting resourceGroup from nicID %q", nicID)
	}

	return matches[1], nil
}

// GetPrimaryInterface gets machine primary network interface by node name and vmSet.
func (ss *ScaleSet) GetPrimaryInterface(nodeName string) (network.Interface, error) {
<<<<<<< HEAD
	vmManagementType, err := ss.getVMManagementType(nodeName, azcache.CacheReadTypeUnsafe)
=======
	vmManagementType, err := ss.getVMManagementTypeByNodeName(nodeName, azcache.CacheReadTypeUnsafe)
>>>>>>> 73d13645
	if err != nil {
		klog.Errorf("Failed to check VM management type: %v", err)
		return network.Interface{}, err
	}

	if vmManagementType == ManagedByAvSet {
		// vm is managed by availability set.
		return ss.availabilitySet.GetPrimaryInterface(nodeName)
	}
	if vmManagementType == ManagedByVmssFlex {
		// vm is managed by vmss flex.
		return ss.flexScaleSet.GetPrimaryInterface(nodeName)
	}

	vm, err := ss.getVmssVM(nodeName, azcache.CacheReadTypeDefault)
	if err != nil {
		// VM is availability set, but not cached yet in availabilitySetNodesCache.
		if errors.Is(err, ErrorNotVmssInstance) {
			return ss.availabilitySet.GetPrimaryInterface(nodeName)
		}

		klog.Errorf("error: ss.GetPrimaryInterface(%s), ss.getVmssVM(%s), err=%v", nodeName, nodeName, err)
		return network.Interface{}, err
	}

	primaryInterfaceID, err := ss.getPrimaryInterfaceID(vm)
	if err != nil {
		klog.Errorf("error: ss.GetPrimaryInterface(%s), ss.getPrimaryInterfaceID(), err=%v", nodeName, err)
		return network.Interface{}, err
	}

	nicName, err := getLastSegment(primaryInterfaceID, "/")
	if err != nil {
		klog.Errorf("error: ss.GetPrimaryInterface(%s), getLastSegment(%s), err=%v", nodeName, primaryInterfaceID, err)
		return network.Interface{}, err
	}
	resourceGroup, err := extractResourceGroupByVMSSNicID(primaryInterfaceID)
	if err != nil {
		return network.Interface{}, err
	}

	ctx, cancel := getContextWithCancel()
	defer cancel()
	nic, rerr := ss.InterfacesClient.GetVirtualMachineScaleSetNetworkInterface(ctx, resourceGroup, vm.VMSSName,
		vm.InstanceID,
		nicName, "")
	if rerr != nil {
		exists, realErr := checkResourceExistsFromError(rerr)
		if realErr != nil {
			klog.Errorf("error: ss.GetPrimaryInterface(%s), ss.GetVirtualMachineScaleSetNetworkInterface.Get(%s, %s, %s), err=%v", nodeName, resourceGroup, vm.VMSSName, nicName, realErr)
			return network.Interface{}, realErr.Error()
		}

		if !exists {
			return network.Interface{}, cloudprovider.InstanceNotFound
		}
	}

	// Fix interface's location, which is required when updating the interface.
	// TODO: is this a bug of azure SDK?
	if nic.Location == nil || *nic.Location == "" {
		nic.Location = &vm.Location
	}

	return nic, nil
}

// getPrimaryNetworkInterfaceConfiguration gets primary network interface configuration for scale set virtual machine.
func (ss *ScaleSet) getPrimaryNetworkInterfaceConfiguration(networkConfigurations []compute.VirtualMachineScaleSetNetworkConfiguration, nodeName string) (*compute.VirtualMachineScaleSetNetworkConfiguration, error) {
	if len(networkConfigurations) == 1 {
		return &networkConfigurations[0], nil
	}

	for idx := range networkConfigurations {
		networkConfig := &networkConfigurations[idx]
		if networkConfig.Primary != nil && *networkConfig.Primary {
			return networkConfig, nil
		}
	}

	return nil, fmt.Errorf("failed to find a primary network configuration for the scale set VM %q", nodeName)
}

// getPrimaryNetworkInterfaceConfigurationForScaleSet gets primary network interface configuration for scale set.
func getPrimaryNetworkInterfaceConfigurationForScaleSet(networkConfigurations []compute.VirtualMachineScaleSetNetworkConfiguration, vmssName string) (*compute.VirtualMachineScaleSetNetworkConfiguration, error) {
	if len(networkConfigurations) == 1 {
		return &networkConfigurations[0], nil
	}

	for idx := range networkConfigurations {
		networkConfig := &networkConfigurations[idx]
		if networkConfig.Primary != nil && *networkConfig.Primary {
			return networkConfig, nil
		}
	}

	return nil, fmt.Errorf("failed to find a primary network configuration for the scale set %q", vmssName)
}

func getPrimaryIPConfigFromVMSSNetworkConfig(config *compute.VirtualMachineScaleSetNetworkConfiguration) (*compute.VirtualMachineScaleSetIPConfiguration, error) {
	ipConfigurations := *config.IPConfigurations
	if len(ipConfigurations) == 1 {
		return &ipConfigurations[0], nil
	}

	for idx := range ipConfigurations {
		ipConfig := &ipConfigurations[idx]
		if ipConfig.Primary != nil && *ipConfig.Primary {
			return ipConfig, nil
		}
	}

	return nil, fmt.Errorf("failed to find a primary IP configuration")
}

func getConfigForScaleSetByIPFamily(config *compute.VirtualMachineScaleSetNetworkConfiguration, nodeName string, IPv6 bool) (*compute.VirtualMachineScaleSetIPConfiguration, error) {
	ipConfigurations := *config.IPConfigurations

	var ipVersion compute.IPVersion
	if IPv6 {
		ipVersion = compute.IPVersionIPv6
	} else {
		ipVersion = compute.IPVersionIPv4
	}
	for idx := range ipConfigurations {
		ipConfig := &ipConfigurations[idx]
		if ipConfig.PrivateIPAddressVersion == ipVersion {
			return ipConfig, nil
		}
	}

	return nil, fmt.Errorf("failed to find a IPconfiguration(IPv6=%v) for the scale set VM %q", IPv6, nodeName)
}

// EnsureHostInPool ensures the given VM's Primary NIC's Primary IP Configuration is
// participating in the specified LoadBalancer Backend Pool, which returns (resourceGroup, vmasName, instanceID, vmssVM, error).
func (ss *ScaleSet) EnsureHostInPool(service *v1.Service, nodeName types.NodeName, backendPoolID string, vmSetNameOfLB string) (string, string, string, *compute.VirtualMachineScaleSetVM, error) {
	vmName := mapNodeNameToVMName(nodeName)
	vm, err := ss.getVmssVM(vmName, azcache.CacheReadTypeDefault)
	if err != nil {
		if errors.Is(err, cloudprovider.InstanceNotFound) {
			klog.Infof("EnsureHostInPool: skipping node %s because it is not found", vmName)
			return "", "", "", nil, nil
		}

		klog.Errorf("EnsureHostInPool: failed to get VMSS VM %s: %v", vmName, err)
		if !errors.Is(err, ErrorNotVmssInstance) {
			return "", "", "", nil, err
		}
	}

	klog.V(2).Infof("ensuring node %q of scaleset %q in LB backendpool %q", nodeName, vm.VMSSName, backendPoolID)

	// Check scale set name:
	// - For basic SKU load balancer, return nil if the node's scale set is mismatched with vmSetNameOfLB.
	// - For single standard SKU load balancer, backend could belong to multiple VMSS, so we
	//   don't check vmSet for it.
	// - For multiple standard SKU load balancers, the behavior is similar to the basic load balancer
	needCheck := false
	if !ss.useStandardLoadBalancer() {
		// need to check the vmSet name when using the basic LB
		needCheck = true
	} else if ss.EnableMultipleStandardLoadBalancers {
		// need to check the vmSet name when using multiple standard LBs
		needCheck = true

		// ensure the vm that is supposed to share the primary SLB in the backendpool of the primary SLB
		if strings.EqualFold(ss.GetPrimaryVMSetName(), vmSetNameOfLB) &&
			ss.getVMSetNamesSharingPrimarySLB().Has(strings.ToLower(vm.VMSSName)) {
			klog.V(4).Infof("EnsureHostInPool: the vm %s in the vmSet %s is supposed to share the primary SLB",
				nodeName, vm.VMSSName)
			needCheck = false
		}
	}

	if vmSetNameOfLB != "" && needCheck && !strings.EqualFold(vmSetNameOfLB, vm.VMSSName) {
		klog.V(3).Infof("EnsureHostInPool skips node %s because it is not in the ScaleSet %s", vmName, vmSetNameOfLB)
		return "", "", "", nil, nil
	}

	// Find primary network interface configuration.
	if vm.VirtualMachineScaleSetVMProperties.NetworkProfileConfiguration.NetworkInterfaceConfigurations == nil {
		klog.V(4).Infof("EnsureHostInPool: cannot obtain the primary network interface configuration, of vm %s, "+
			"probably because the vm's being deleted", vmName)
		return "", "", "", nil, nil
	}

	networkInterfaceConfigurations := *vm.VirtualMachineScaleSetVMProperties.NetworkProfileConfiguration.NetworkInterfaceConfigurations
	primaryNetworkInterfaceConfiguration, err := ss.getPrimaryNetworkInterfaceConfiguration(networkInterfaceConfigurations, vmName)
	if err != nil {
		return "", "", "", nil, err
	}

	var primaryIPConfiguration *compute.VirtualMachineScaleSetIPConfiguration
	ipv6 := utilnet.IsIPv6String(service.Spec.ClusterIP)
	// Find primary network interface configuration.
	if !ss.Cloud.ipv6DualStackEnabled && !ipv6 {
		// Find primary IP configuration.
		primaryIPConfiguration, err = getPrimaryIPConfigFromVMSSNetworkConfig(primaryNetworkInterfaceConfiguration)
		if err != nil {
			return "", "", "", nil, err
		}
	} else {
		// For IPv6 or dualstack service, we need to pick the right IP configuration based on the cluster ip family
		// IPv6 configuration is only supported as non-primary, so we need to fetch the ip configuration where the
		// privateIPAddressVersion matches the clusterIP family
		primaryIPConfiguration, err = getConfigForScaleSetByIPFamily(primaryNetworkInterfaceConfiguration, vmName, ipv6)
		if err != nil {
			return "", "", "", nil, err
		}
	}

	// Update primary IP configuration's LoadBalancerBackendAddressPools.
	foundPool := false
	newBackendPools := []compute.SubResource{}
	if primaryIPConfiguration.LoadBalancerBackendAddressPools != nil {
		newBackendPools = *primaryIPConfiguration.LoadBalancerBackendAddressPools
	}
	for _, existingPool := range newBackendPools {
		if strings.EqualFold(backendPoolID, *existingPool.ID) {
			foundPool = true
			break
		}
	}

	// The backendPoolID has already been found from existing LoadBalancerBackendAddressPools.
	if foundPool {
		return "", "", "", nil, nil
	}

	if ss.useStandardLoadBalancer() && len(newBackendPools) > 0 {
		// Although standard load balancer supports backends from multiple scale
		// sets, the same network interface couldn't be added to more than one load balancer of
		// the same type. Omit those nodes (e.g. masters) so Azure ARM won't complain
		// about this.
		newBackendPoolsIDs := make([]string, 0, len(newBackendPools))
		for _, pool := range newBackendPools {
			if pool.ID != nil {
				newBackendPoolsIDs = append(newBackendPoolsIDs, *pool.ID)
			}
		}
		isSameLB, oldLBName, err := isBackendPoolOnSameLB(backendPoolID, newBackendPoolsIDs)
		if err != nil {
			return "", "", "", nil, err
		}
		if !isSameLB {
			klog.V(4).Infof("Node %q has already been added to LB %q, omit adding it to a new one", nodeName, oldLBName)
			return "", "", "", nil, nil
		}
	}

	// Compose a new vmssVM with added backendPoolID.
	newBackendPools = append(newBackendPools,
		compute.SubResource{
			ID: to.StringPtr(backendPoolID),
		})
	primaryIPConfiguration.LoadBalancerBackendAddressPools = &newBackendPools
	newVM := &compute.VirtualMachineScaleSetVM{
		Location: &vm.Location,
		VirtualMachineScaleSetVMProperties: &compute.VirtualMachineScaleSetVMProperties{
			HardwareProfile: vm.VirtualMachineScaleSetVMProperties.HardwareProfile,
			NetworkProfileConfiguration: &compute.VirtualMachineScaleSetVMNetworkProfileConfiguration{
				NetworkInterfaceConfigurations: &networkInterfaceConfigurations,
			},
		},
	}

	// Get the node resource group.
	nodeResourceGroup, err := ss.GetNodeResourceGroup(vmName)
	if err != nil {
		return "", "", "", nil, err
	}

	return nodeResourceGroup, vm.VMSSName, vm.InstanceID, newVM, nil
}

func getVmssAndResourceGroupNameByVMProviderID(providerID string) (string, string, error) {
	matches := vmssVMProviderIDRE.FindStringSubmatch(providerID)
	if len(matches) != 3 {
		return "", "", ErrorNotVmssInstance
	}
	return matches[1], matches[2], nil
}

func (ss *ScaleSet) ensureVMSSInPool(service *v1.Service, nodes []*v1.Node, backendPoolID string, vmSetNameOfLB string) error {
	klog.V(2).Infof("ensureVMSSInPool: ensuring VMSS with backendPoolID %s", backendPoolID)
	vmssNamesMap := make(map[string]bool)

	// the single standard load balancer supports multiple vmss in its backend while
	// multiple standard load balancers and the basic load balancer doesn't
	if ss.useStandardLoadBalancer() && !ss.EnableMultipleStandardLoadBalancers {
		for _, node := range nodes {
			if ss.excludeMasterNodesFromStandardLB() && isControlPlaneNode(node) {
				continue
			}

			shouldExcludeLoadBalancer, err := ss.ShouldNodeExcludedFromLoadBalancer(node.Name)
			if err != nil {
				klog.Errorf("ShouldNodeExcludedFromLoadBalancer(%s) failed with error: %v", node.Name, err)
				return err
			}
			if shouldExcludeLoadBalancer {
				klog.V(4).Infof("Excluding unmanaged/external-resource-group node %q", node.Name)
				continue
			}

			// in this scenario the vmSetName is an empty string and the name of vmss should be obtained from the provider IDs of nodes
			resourceGroupName, vmssName, err := getVmssAndResourceGroupNameByVMProviderID(node.Spec.ProviderID)
			if err != nil {
				klog.V(4).Infof("ensureVMSSInPool: found VMAS node %s, will skip checking and continue", node.Name)
				continue
			}
			// only vmsses in the resource group same as it's in azure config are included
			if strings.EqualFold(resourceGroupName, ss.ResourceGroup) {
				vmssNamesMap[vmssName] = true
			}
		}
	} else {
		vmssNamesMap[vmSetNameOfLB] = true
	}

	klog.V(2).Infof("ensureVMSSInPool begins to update VMSS %v with backendPoolID %s", vmssNamesMap, backendPoolID)
	for vmssName := range vmssNamesMap {
		vmss, err := ss.getVMSS(vmssName, azcache.CacheReadTypeDefault)
		if err != nil {
			return err
		}

		// When vmss is being deleted, CreateOrUpdate API would report "the vmss is being deleted" error.
		// Since it is being deleted, we shouldn't send more CreateOrUpdate requests for it.
		if vmss.ProvisioningState != nil && strings.EqualFold(*vmss.ProvisioningState, consts.VirtualMachineScaleSetsDeallocating) {
			klog.V(3).Infof("ensureVMSSInPool: found vmss %s being deleted, skipping", vmssName)
			continue
		}

		if vmss.VirtualMachineProfile.NetworkProfile.NetworkInterfaceConfigurations == nil {
			klog.V(4).Infof("EnsureHostInPool: cannot obtain the primary network interface configuration of vmss %s", vmssName)
			continue
		}
		vmssNIC := *vmss.VirtualMachineProfile.NetworkProfile.NetworkInterfaceConfigurations
		primaryNIC, err := getPrimaryNetworkInterfaceConfigurationForScaleSet(vmssNIC, vmssName)
		if err != nil {
			return err
		}
		var primaryIPConfig *compute.VirtualMachineScaleSetIPConfiguration
		ipv6 := utilnet.IsIPv6String(service.Spec.ClusterIP)
		// Find primary network interface configuration.
		if !ss.Cloud.ipv6DualStackEnabled && !ipv6 {
			// Find primary IP configuration.
			primaryIPConfig, err = getPrimaryIPConfigFromVMSSNetworkConfig(primaryNIC)
			if err != nil {
				return err
			}
		} else {
			primaryIPConfig, err = getConfigForScaleSetByIPFamily(primaryNIC, "", ipv6)
			if err != nil {
				return err
			}
		}

		loadBalancerBackendAddressPools := []compute.SubResource{}
		if primaryIPConfig.LoadBalancerBackendAddressPools != nil {
			loadBalancerBackendAddressPools = *primaryIPConfig.LoadBalancerBackendAddressPools
		}

		var found bool
		for _, loadBalancerBackendAddressPool := range loadBalancerBackendAddressPools {
			if strings.EqualFold(*loadBalancerBackendAddressPool.ID, backendPoolID) {
				found = true
				break
			}
		}
		if found {
			continue
		}

		if ss.useStandardLoadBalancer() && len(loadBalancerBackendAddressPools) > 0 {
			// Although standard load balancer supports backends from multiple scale
			// sets, the same network interface couldn't be added to more than one load balancer of
			// the same type. Omit those nodes (e.g. masters) so Azure ARM won't complain
			// about this.
			newBackendPoolsIDs := make([]string, 0, len(loadBalancerBackendAddressPools))
			for _, pool := range loadBalancerBackendAddressPools {
				if pool.ID != nil {
					newBackendPoolsIDs = append(newBackendPoolsIDs, *pool.ID)
				}
			}
			isSameLB, oldLBName, err := isBackendPoolOnSameLB(backendPoolID, newBackendPoolsIDs)
			if err != nil {
				return err
			}
			if !isSameLB {
				klog.V(4).Infof("VMSS %q has already been added to LB %q, omit adding it to a new one", vmssName, oldLBName)
				return nil
			}
		}

		// Compose a new vmss with added backendPoolID.
		loadBalancerBackendAddressPools = append(loadBalancerBackendAddressPools,
			compute.SubResource{
				ID: to.StringPtr(backendPoolID),
			})
		primaryIPConfig.LoadBalancerBackendAddressPools = &loadBalancerBackendAddressPools
		newVMSS := compute.VirtualMachineScaleSet{
			Location: vmss.Location,
			VirtualMachineScaleSetProperties: &compute.VirtualMachineScaleSetProperties{
				VirtualMachineProfile: &compute.VirtualMachineScaleSetVMProfile{
					NetworkProfile: &compute.VirtualMachineScaleSetNetworkProfile{
						NetworkInterfaceConfigurations: &vmssNIC,
					},
				},
			},
		}

		klog.V(2).Infof("ensureVMSSInPool begins to update vmss(%s) with new backendPoolID %s", vmssName, backendPoolID)
		rerr := ss.CreateOrUpdateVMSS(ss.ResourceGroup, vmssName, newVMSS)
		if rerr != nil {
			klog.Errorf("ensureVMSSInPool CreateOrUpdateVMSS(%s) with new backendPoolID %s, err: %v", vmssName, backendPoolID, err)
			return rerr.Error()
		}
	}
	return nil
}

<<<<<<< HEAD
// EnsureHostsInPool ensures the given Node's primary IP configurations are
// participating in the specified LoadBalancer Backend Pool.
func (ss *ScaleSet) EnsureHostsInPool(service *v1.Service, nodes []*v1.Node, backendPoolID string, vmSetNameOfLB string) error {
	klog.V(2).Infof("calling ss.EnsureHostsInPool")
=======
func (ss *ScaleSet) ensureHostsInPool(service *v1.Service, nodes []*v1.Node, backendPoolID string, vmSetNameOfLB string) error {
>>>>>>> 73d13645
	mc := metrics.NewMetricContext("services", "vmss_ensure_hosts_in_pool", ss.ResourceGroup, ss.SubscriptionID, getServiceName(service))
	isOperationSucceeded := false
	defer func() {
		mc.ObserveOperationWithResult(isOperationSucceeded)
	}()

	vmssUniformNodes := make([]*v1.Node, 0)
	vmssFlexNodes := make([]*v1.Node, 0)
	vmasNodes := make([]*v1.Node, 0)
	errors := make([]error, 0)
	for _, node := range nodes {
		localNodeName := node.Name

		if ss.useStandardLoadBalancer() && ss.excludeMasterNodesFromStandardLB() && isControlPlaneNode(node) {
			klog.V(4).Infof("Excluding master node %q from load balancer backendpool %q", localNodeName, backendPoolID)
			continue
		}

		shouldExcludeLoadBalancer, err := ss.ShouldNodeExcludedFromLoadBalancer(localNodeName)
		if err != nil {
			klog.Errorf("ShouldNodeExcludedFromLoadBalancer(%s) failed with error: %v", localNodeName, err)
			return err
		}
		if shouldExcludeLoadBalancer {
			klog.V(4).Infof("Excluding unmanaged/external-resource-group node %q", localNodeName)
			continue
		}

<<<<<<< HEAD
		vmManagementType, err := ss.getVMManagementType(localNodeName, azcache.CacheReadTypeDefault)
		if err != nil {
			klog.Errorf("Failed to check vmManagementType(%s): %v", localNodeName, err)
			errors = append(errors, err)
			continue
		}

		if vmManagementType == ManagedByAvSet {
			// vm is managed by availability set.
			// VMAS nodes should also be added to the SLB backends.
			if ss.useStandardLoadBalancer() {
				vmasNodes = append(vmasNodes, node)
				continue
			}
			klog.V(3).Infof("EnsureHostsInPool skips node %s because VMAS nodes couldn't be added to basic LB with VMSS backends", localNodeName)
			continue
		}
		if vmManagementType == ManagedByVmssFlex {
			// vm is managed by vmss flex.
			if ss.useStandardLoadBalancer() {
				vmssFlexNodes = append(vmssFlexNodes, node)
				continue
			}
			klog.V(3).Infof("EnsureHostsInPool skips node %s because VMSS Flex nodes deos not support Basic Load Balancer", localNodeName)
			continue
		}
		vmssUniformNodes = append(vmssUniformNodes, node)
	}

	vmssFlexError := ss.flexScaleSet.EnsureHostsInPool(service, vmssFlexNodes, backendPoolID, vmSetNameOfLB)
	vmasError := ss.availabilitySet.EnsureHostsInPool(service, vmasNodes, backendPoolID, vmSetNameOfLB)
	vmssUniformError := ss.ensureHostsInPool(service, vmssUniformNodes, backendPoolID, vmSetNameOfLB)
	errors = append(errors, vmssFlexError)
	errors = append(errors, vmasError)
	errors = append(errors, vmssUniformError)
	allErrors := utilerrors.Flatten(utilerrors.NewAggregate(errors))
	return allErrors

}

func (ss *ScaleSet) ensureHostsInPool(service *v1.Service, nodes []*v1.Node, backendPoolID string, vmSetNameOfLB string) error {
	mc := metrics.NewMetricContext("services", "vmss_ensure_hosts_in_pool", ss.ResourceGroup, ss.SubscriptionID, getServiceName(service))
	isOperationSucceeded := false
	defer func() {
		mc.ObserveOperationWithResult(isOperationSucceeded)
	}()

	hostUpdates := make([]func() error, 0, len(nodes))
	nodeUpdates := make(map[vmssMetaInfo]map[string]compute.VirtualMachineScaleSetVM)
	errors := make([]error, 0)
	for _, node := range nodes {
		localNodeName := node.Name

		if ss.useStandardLoadBalancer() && ss.excludeMasterNodesFromStandardLB() && isControlPlaneNode(node) {
			klog.V(4).Infof("Excluding master node %q from load balancer backendpool %q", localNodeName, backendPoolID)
			continue
		}

		shouldExcludeLoadBalancer, err := ss.ShouldNodeExcludedFromLoadBalancer(localNodeName)
		if err != nil {
			klog.Errorf("ShouldNodeExcludedFromLoadBalancer(%s) failed with error: %v", localNodeName, err)
			return err
		}
		if shouldExcludeLoadBalancer {
			klog.V(4).Infof("Excluding unmanaged/external-resource-group node %q", localNodeName)
			continue
		}

=======
>>>>>>> 73d13645
		nodeResourceGroup, nodeVMSS, nodeInstanceID, nodeVMSSVM, err := ss.EnsureHostInPool(service, types.NodeName(localNodeName), backendPoolID, vmSetNameOfLB)
		if err != nil {
			klog.Errorf("EnsureHostInPool(%s): backendPoolID(%s) - failed to ensure host in pool: %q", getServiceName(service), backendPoolID, err)
			errors = append(errors, err)
			continue
		}

		// No need to update if nodeVMSSVM is nil.
		if nodeVMSSVM == nil {
			continue
		}

		nodeVMSSMetaInfo := vmssMetaInfo{vmssName: nodeVMSS, resourceGroup: nodeResourceGroup}
		if v, ok := nodeUpdates[nodeVMSSMetaInfo]; ok {
			v[nodeInstanceID] = *nodeVMSSVM
		} else {
			nodeUpdates[nodeVMSSMetaInfo] = map[string]compute.VirtualMachineScaleSetVM{
				nodeInstanceID: *nodeVMSSVM,
			}
		}

		// Invalidate the cache since the VMSS VM would be updated.
		defer func() {
			_ = ss.DeleteCacheForNode(localNodeName)
		}()
	}

	// Update VMs with best effort that have already been added to nodeUpdates.
	for meta, update := range nodeUpdates {
		// create new instance of meta and update for passing to anonymous function
		meta := meta
		update := update
		hostUpdates = append(hostUpdates, func() error {
			ctx, cancel := getContextWithCancel()
			defer cancel()

			logFields := []interface{}{
				"operation", "EnsureHostsInPool UpdateVMSSVMs",
				"vmssName", meta.vmssName,
				"resourceGroup", meta.resourceGroup,
				"backendPoolID", backendPoolID,
			}

			batchSize, err := ss.VMSSBatchSize(meta.vmssName)
			if err != nil {
				klog.ErrorS(err, "Failed to get vmss batch size", logFields...)
				return err
			}

			klog.V(2).InfoS("Begin to update VMs for VMSS with new backendPoolID", logFields...)
			rerr := ss.VirtualMachineScaleSetVMsClient.UpdateVMs(ctx, meta.resourceGroup, meta.vmssName, update, "network_update", batchSize)
			if rerr != nil {
				klog.ErrorS(err, "Failed to update VMs for VMSS", logFields...)
				return rerr.Error()
			}

			return nil
		})
	}
	errs := utilerrors.AggregateGoroutines(hostUpdates...)
	if errs != nil {
		return utilerrors.Flatten(errs)
	}

	// Fail if there are other errors.
	if len(errors) > 0 {
		return utilerrors.Flatten(utilerrors.NewAggregate(errors))
	}

	// Ensure the backendPoolID is also added on VMSS itself.
	// Refer to issue kubernetes/kubernetes#80365 for detailed information
	err := ss.ensureVMSSInPool(service, nodes, backendPoolID, vmSetNameOfLB)
	if err != nil {
		return err
	}

	isOperationSucceeded = true
	return nil
}

// EnsureHostsInPool ensures the given Node's primary IP configurations are
// participating in the specified LoadBalancer Backend Pool.
func (ss *ScaleSet) EnsureHostsInPool(service *v1.Service, nodes []*v1.Node, backendPoolID string, vmSetNameOfLB string) error {
	if ss.DisableAvailabilitySetNodes && !ss.EnableVmssFlexNodes {
		return ss.ensureHostsInPool(service, nodes, backendPoolID, vmSetNameOfLB)
	}
	vmssUniformNodes := make([]*v1.Node, 0)
	vmssFlexNodes := make([]*v1.Node, 0)
	vmasNodes := make([]*v1.Node, 0)
	errors := make([]error, 0)
	for _, node := range nodes {
		localNodeName := node.Name

		if ss.useStandardLoadBalancer() && ss.excludeMasterNodesFromStandardLB() && isControlPlaneNode(node) {
			klog.V(4).Infof("Excluding master node %q from load balancer backendpool %q", localNodeName, backendPoolID)
			continue
		}

		shouldExcludeLoadBalancer, err := ss.ShouldNodeExcludedFromLoadBalancer(localNodeName)
		if err != nil {
			klog.Errorf("ShouldNodeExcludedFromLoadBalancer(%s) failed with error: %v", localNodeName, err)
			return err
		}
		if shouldExcludeLoadBalancer {
			klog.V(4).Infof("Excluding unmanaged/external-resource-group node %q", localNodeName)
			continue
		}

		vmManagementType, err := ss.getVMManagementTypeByNodeName(localNodeName, azcache.CacheReadTypeDefault)
		if err != nil {
			klog.Errorf("Failed to check vmManagementType(%s): %v", localNodeName, err)
			errors = append(errors, err)
			continue
		}

		if vmManagementType == ManagedByAvSet {
			// vm is managed by availability set.
			// VMAS nodes should also be added to the SLB backends.
			if ss.useStandardLoadBalancer() {
				vmasNodes = append(vmasNodes, node)
				continue
			}
			klog.V(3).Infof("EnsureHostsInPool skips node %s because VMAS nodes couldn't be added to basic LB with VMSS backends", localNodeName)
			continue
		}
		if vmManagementType == ManagedByVmssFlex {
			// vm is managed by vmss flex.
			if ss.useStandardLoadBalancer() {
				vmssFlexNodes = append(vmssFlexNodes, node)
				continue
			}
			klog.V(3).Infof("EnsureHostsInPool skips node %s because VMSS Flex nodes deos not support Basic Load Balancer", localNodeName)
			continue
		}
		vmssUniformNodes = append(vmssUniformNodes, node)
	}

	if len(vmssFlexNodes) > 0 {
		vmssFlexError := ss.flexScaleSet.EnsureHostsInPool(service, vmssFlexNodes, backendPoolID, vmSetNameOfLB)
		errors = append(errors, vmssFlexError)
	}

	if len(vmasNodes) > 0 {
		vmasError := ss.availabilitySet.EnsureHostsInPool(service, vmasNodes, backendPoolID, vmSetNameOfLB)
		errors = append(errors, vmasError)
	}

	if len(vmssUniformNodes) > 0 {
		vmssUniformError := ss.ensureHostsInPool(service, vmssUniformNodes, backendPoolID, vmSetNameOfLB)
		errors = append(errors, vmssUniformError)
	}

	allErrors := utilerrors.Flatten(utilerrors.NewAggregate(errors))

	return allErrors
}

// ensureBackendPoolDeletedFromNode ensures the loadBalancer backendAddressPools deleted
// from the specified node, which returns (resourceGroup, vmasName, instanceID, vmssVM, error).
func (ss *ScaleSet) ensureBackendPoolDeletedFromNode(nodeName, backendPoolID string) (string, string, string, *compute.VirtualMachineScaleSetVM, error) {
	vm, err := ss.getVmssVM(nodeName, azcache.CacheReadTypeDefault)
	if err != nil {
		if errors.Is(err, cloudprovider.InstanceNotFound) {
			klog.Infof("ensureBackendPoolDeletedFromNode: skipping node %s because it is not found", nodeName)
			return "", "", "", nil, nil
		}

		return "", "", "", nil, err
	}

	// Find primary network interface configuration.
	if vm.VirtualMachineScaleSetVMProperties.NetworkProfileConfiguration.NetworkInterfaceConfigurations == nil {
		klog.V(4).Infof("EnsureHostInPool: cannot obtain the primary network interface configuration, of vm %s, "+
			"probably because the vm's being deleted", nodeName)
		return "", "", "", nil, nil
	}
	networkInterfaceConfigurations := *vm.VirtualMachineScaleSetVMProperties.NetworkProfileConfiguration.NetworkInterfaceConfigurations
	primaryNetworkInterfaceConfiguration, err := ss.getPrimaryNetworkInterfaceConfiguration(networkInterfaceConfigurations, nodeName)
	if err != nil {
		return "", "", "", nil, err
	}

	// Find primary IP configuration.
	primaryIPConfiguration, err := getPrimaryIPConfigFromVMSSNetworkConfig(primaryNetworkInterfaceConfiguration)
	if err != nil {
		return "", "", "", nil, err
	}
	if primaryIPConfiguration.LoadBalancerBackendAddressPools == nil || len(*primaryIPConfiguration.LoadBalancerBackendAddressPools) == 0 {
		return "", "", "", nil, nil
	}

	// Construct new loadBalancerBackendAddressPools and remove backendAddressPools from primary IP configuration.
	existingBackendPools := *primaryIPConfiguration.LoadBalancerBackendAddressPools
	newBackendPools := []compute.SubResource{}
	foundPool := false
	for i := len(existingBackendPools) - 1; i >= 0; i-- {
		curPool := existingBackendPools[i]
		if strings.EqualFold(backendPoolID, *curPool.ID) {
			klog.V(10).Infof("ensureBackendPoolDeletedFromNode gets unwanted backend pool %q for node %s", backendPoolID, nodeName)
			foundPool = true
			newBackendPools = append(existingBackendPools[:i], existingBackendPools[i+1:]...)
		}
	}

	// Pool not found, assume it has been already removed.
	if !foundPool {
		return "", "", "", nil, nil
	}

	// Compose a new vmssVM with added backendPoolID.
	primaryIPConfiguration.LoadBalancerBackendAddressPools = &newBackendPools
	newVM := &compute.VirtualMachineScaleSetVM{
		Location: &vm.Location,
		VirtualMachineScaleSetVMProperties: &compute.VirtualMachineScaleSetVMProperties{
			HardwareProfile: vm.VirtualMachineScaleSetVMProperties.HardwareProfile,
			NetworkProfileConfiguration: &compute.VirtualMachineScaleSetVMNetworkProfileConfiguration{
				NetworkInterfaceConfigurations: &networkInterfaceConfigurations,
			},
		},
	}

	// Get the node resource group.
	nodeResourceGroup, err := ss.GetNodeResourceGroup(nodeName)
	if err != nil {
		return "", "", "", nil, err
	}

	return nodeResourceGroup, vm.VMSSName, vm.InstanceID, newVM, nil
}

// GetNodeNameByIPConfigurationID gets the node name and the VMSS name by IP configuration ID.
func (ss *ScaleSet) GetNodeNameByIPConfigurationID(ipConfigurationID string) (string, string, error) {
	vmManagementType, err := ss.getVMManagementTypeByIPConfigurationID(ipConfigurationID, azcache.CacheReadTypeUnsafe)
	if err != nil {
		klog.Errorf("Failed to check VM management type: %v", err)
		return "", "", err
	}

	if vmManagementType == ManagedByAvSet {
		// vm is managed by availability set.
		return ss.availabilitySet.GetNodeNameByIPConfigurationID(ipConfigurationID)
	}
	if vmManagementType == ManagedByVmssFlex {
		// vm is managed by vmss flex.
		return ss.flexScaleSet.GetNodeNameByIPConfigurationID(ipConfigurationID)
	}

	matches := vmssIPConfigurationRE.FindStringSubmatch(ipConfigurationID)
	if len(matches) != 4 {
<<<<<<< HEAD
		klog.V(4).Infof("Can not extract scale set name from ipConfigurationID (%s), assuming it is managed by availability set or vmss flex", ipConfigurationID)

		name, vmSetName, err := ss.flexScaleSet.GetNodeNameByIPConfigurationID(ipConfigurationID)
		if err != nil && errors.Is(err, ErrorVmssIDIsEmpty) {
			name, vmSetName, err = ss.availabilitySet.GetNodeNameByIPConfigurationID(ipConfigurationID)
		}
		if err != nil {
			klog.Errorf("Unable to find node by IPConfigurationID %s: %v", ipConfigurationID, err)
			return "", "", err
		}
		return name, vmSetName, nil
=======
		return "", "", fmt.Errorf("can not extract scale set name from ipConfigurationID (%s)", ipConfigurationID)
>>>>>>> 73d13645
	}

	resourceGroup := matches[1]
	scaleSetName := matches[2]
	instanceID := matches[3]
	vm, err := ss.getVmssVMByInstanceID(resourceGroup, scaleSetName, instanceID, azcache.CacheReadTypeUnsafe)
	if err != nil {
		klog.Errorf("Unable to find node by ipConfigurationID %s: %v", ipConfigurationID, err)
		return "", "", err
	}

	if vm.OsProfile != nil && vm.OsProfile.ComputerName != nil {
		return strings.ToLower(*vm.OsProfile.ComputerName), scaleSetName, nil
	}

	return "", "", nil
}

func getScaleSetAndResourceGroupNameByIPConfigurationID(ipConfigurationID string) (string, string, error) {
	matches := vmssIPConfigurationRE.FindStringSubmatch(ipConfigurationID)
	if len(matches) != 4 {
		klog.V(4).Infof("Can not extract scale set name from ipConfigurationID (%s), assuming it is managed by availability set or vmss flex", ipConfigurationID)
		return "", "", ErrorNotVmssInstance
	}

	resourceGroup := matches[1]
	scaleSetName := matches[2]
	return scaleSetName, resourceGroup, nil
}

func (ss *ScaleSet) ensureBackendPoolDeletedFromVMSS(service *v1.Service, backendPoolID, vmSetName string, ipConfigurationIDs []string) error {
	vmssNamesMap := make(map[string]bool)

	// the standard load balancer supports multiple vmss in its backend while the basic sku doesn't
	if ss.useStandardLoadBalancer() {
		for _, ipConfigurationID := range ipConfigurationIDs {
			// in this scenario the vmSetName is an empty string and the name of vmss should be obtained from the provider IDs of nodes
			vmssName, resourceGroupName, err := getScaleSetAndResourceGroupNameByIPConfigurationID(ipConfigurationID)
			if err != nil {
				klog.V(4).Infof("ensureBackendPoolDeletedFromVMSS: found VMAS ipcConfigurationID %s, will skip checking and continue", ipConfigurationID)
				continue
			}
			// only vmsses in the resource group same as it's in azure config are included
			if strings.EqualFold(resourceGroupName, ss.ResourceGroup) {
				vmssNamesMap[vmssName] = true
			}
		}
	} else {
		vmssNamesMap[vmSetName] = true
	}

	return ss.EnsureBackendPoolDeletedFromVMSets(vmssNamesMap, backendPoolID)
}

<<<<<<< HEAD
// EnsureBackendPoolDeleted ensures the loadBalancer backendAddressPools deleted from the specified nodes.
func (ss *ScaleSet) EnsureBackendPoolDeleted(service *v1.Service, backendPoolID, vmSetName string, backendAddressPools *[]network.BackendAddressPool, deleteFromVMSet bool) error {
	err := ss.flexScaleSet.EnsureBackendPoolDeleted(service, backendPoolID, vmSetName, backendAddressPools, deleteFromVMSet)
	if err != nil {
		return err
	}

	err = ss.availabilitySet.EnsureBackendPoolDeleted(service, backendPoolID, vmSetName, backendAddressPools, deleteFromVMSet)
	if err != nil {
		return err
	}

	err = ss.ensureBackendPoolDeleted(service, backendPoolID, vmSetName, backendAddressPools, deleteFromVMSet)
	if err != nil {
		return err
	}
	return nil
}

// EnsureBackendPoolDeleted ensures the loadBalancer backendAddressPools deleted from the specified nodes.
=======
// ensureBackendPoolDeleted ensures the loadBalancer backendAddressPools deleted from the specified nodes.
>>>>>>> 73d13645
func (ss *ScaleSet) ensureBackendPoolDeleted(service *v1.Service, backendPoolID, vmSetName string, backendAddressPools *[]network.BackendAddressPool, deleteFromVMSet bool) error {
	// Returns nil if backend address pools already deleted.
	if backendAddressPools == nil {
		return nil
	}

	mc := metrics.NewMetricContext("services", "vmss_ensure_backend_pool_deleted", ss.ResourceGroup, ss.SubscriptionID, getServiceName(service))
	isOperationSucceeded := false
	defer func() {
		mc.ObserveOperationWithResult(isOperationSucceeded)
	}()

	ipConfigurationIDs := []string{}
	for _, backendPool := range *backendAddressPools {
		if strings.EqualFold(*backendPool.ID, backendPoolID) && backendPool.BackendIPConfigurations != nil {
			for _, ipConf := range *backendPool.BackendIPConfigurations {
				if ipConf.ID == nil {
					continue
				}

				ipConfigurationIDs = append(ipConfigurationIDs, *ipConf.ID)
			}
		}
	}

	// 1. Ensure the backendPoolID is deleted from the VMSS.
	if deleteFromVMSet {
		err := ss.ensureBackendPoolDeletedFromVMSS(service, backendPoolID, vmSetName, ipConfigurationIDs)
		if err != nil {
			return err
		}
	}

	// 2. Ensure the backendPoolID is deleted from the VMSS VMs.
	hostUpdates := make([]func() error, 0, len(ipConfigurationIDs))
	nodeUpdates := make(map[vmssMetaInfo]map[string]compute.VirtualMachineScaleSetVM)
	allErrs := make([]error, 0)
	for i := range ipConfigurationIDs {
		ipConfigurationID := ipConfigurationIDs[i]

		var scaleSetName string
		var err error
		if scaleSetName, err = extractScaleSetNameByProviderID(ipConfigurationID); err == nil {
			// Only remove nodes belonging to specified vmSet to basic LB backends.
			if !ss.useStandardLoadBalancer() && !strings.EqualFold(scaleSetName, vmSetName) {
				continue
			}
		}

		nodeName, _, err := ss.GetNodeNameByIPConfigurationID(ipConfigurationID)
		if err != nil {
			if errors.Is(err, ErrorNotVmssInstance) { // Do nothing for the VMAS nodes.
				continue
			}

			if errors.Is(err, cloudprovider.InstanceNotFound) {
				klog.Infof("ensureBackendPoolDeleted(%s): skipping ip config %s because the corresponding vmss vm is not"+
					" found", getServiceName(service), ipConfigurationID)
				continue
			}

			klog.Errorf("Failed to GetNodeNameByIPConfigurationID(%s): %v", ipConfigurationID, err)
			allErrs = append(allErrs, err)
			continue
		}

		nodeResourceGroup, nodeVMSS, nodeInstanceID, nodeVMSSVM, err := ss.ensureBackendPoolDeletedFromNode(nodeName, backendPoolID)
		if err != nil {
			if !errors.Is(err, ErrorNotVmssInstance) { // Do nothing for the VMAS nodes.
				klog.Errorf("ensureBackendPoolDeleted(%s): backendPoolID(%s) - failed with error %v", getServiceName(service), backendPoolID, err)
				allErrs = append(allErrs, err)
			}
			continue
		}

		// No need to update if nodeVMSSVM is nil.
		if nodeVMSSVM == nil {
			continue
		}

		nodeVMSSMetaInfo := vmssMetaInfo{vmssName: nodeVMSS, resourceGroup: nodeResourceGroup}
		if v, ok := nodeUpdates[nodeVMSSMetaInfo]; ok {
			v[nodeInstanceID] = *nodeVMSSVM
		} else {
			nodeUpdates[nodeVMSSMetaInfo] = map[string]compute.VirtualMachineScaleSetVM{
				nodeInstanceID: *nodeVMSSVM,
			}
		}

		// Invalidate the cache since the VMSS VM would be updated.
		defer func() {
			_ = ss.DeleteCacheForNode(nodeName)
		}()
	}

	// Update VMs with best effort that have already been added to nodeUpdates.
	for meta, update := range nodeUpdates {
		// create new instance of meta and update for passing to anonymous function
		meta := meta
		update := update
		hostUpdates = append(hostUpdates, func() error {
			ctx, cancel := getContextWithCancel()
			defer cancel()

			logFields := []interface{}{
				"operation", "EnsureBackendPoolDeleted UpdateVMSSVMs",
				"vmssName", meta.vmssName,
				"resourceGroup", meta.resourceGroup,
				"backendPoolID", backendPoolID,
			}

			batchSize, err := ss.VMSSBatchSize(meta.vmssName)
			if err != nil {
				klog.ErrorS(err, "Failed to get vmss batch size", logFields...)
				return err
			}

			klog.V(2).InfoS("Begin to update VMs for VMSS with new backendPoolID", logFields...)
			rerr := ss.VirtualMachineScaleSetVMsClient.UpdateVMs(ctx, meta.resourceGroup, meta.vmssName, update, "network_update", batchSize)
			if rerr != nil {
				klog.ErrorS(err, "Failed to update VMs for VMSS", logFields...)
				return rerr.Error()
			}

			return nil
		})
	}
	errs := utilerrors.AggregateGoroutines(hostUpdates...)
	if errs != nil {
		return utilerrors.Flatten(errs)
	}

	// Fail if there are other errors.
	if len(allErrs) > 0 {
		return utilerrors.Flatten(utilerrors.NewAggregate(allErrs))
	}

	isOperationSucceeded = true
	return nil
}

// EnsureBackendPoolDeleted ensures the loadBalancer backendAddressPools deleted from the specified nodes.
func (ss *ScaleSet) EnsureBackendPoolDeleted(service *v1.Service, backendPoolID, vmSetName string, backendAddressPools *[]network.BackendAddressPool, deleteFromVMSet bool) error {
	if backendAddressPools == nil {
		return nil
	}
	vmssUniformBackendIPConfigurations := []network.InterfaceIPConfiguration{}
	vmssFlexBackendIPConfigurations := []network.InterfaceIPConfiguration{}
	avSetBackendIPConfigurations := []network.InterfaceIPConfiguration{}

	for _, backendPool := range *backendAddressPools {
		if strings.EqualFold(*backendPool.ID, backendPoolID) && backendPool.BackendIPConfigurations != nil {
			for _, ipConf := range *backendPool.BackendIPConfigurations {
				if ipConf.ID == nil {
					continue
				}

				vmManagementType, err := ss.getVMManagementTypeByIPConfigurationID(*ipConf.ID, azcache.CacheReadTypeUnsafe)
				if err != nil {
					klog.Warningf("Failed to check VM management type by ipConfigurationID %s: %v, skip it", *ipConf.ID, err)
				}

				if vmManagementType == ManagedByAvSet {
					// vm is managed by availability set.
					avSetBackendIPConfigurations = append(avSetBackendIPConfigurations, ipConf)
				}
				if vmManagementType == ManagedByVmssFlex {
					// vm is managed by vmss flex.
					vmssFlexBackendIPConfigurations = append(vmssFlexBackendIPConfigurations, ipConf)
				}
				if vmManagementType == ManagedByVmssUniform {
					// vm is managed by vmss flex.
					vmssUniformBackendIPConfigurations = append(vmssUniformBackendIPConfigurations, ipConf)
				}
			}
		}
	}

	if len(vmssUniformBackendIPConfigurations) > 0 {
		vmssUniformBackendPools := &[]network.BackendAddressPool{
			{
				ID: to.StringPtr(backendPoolID),
				BackendAddressPoolPropertiesFormat: &network.BackendAddressPoolPropertiesFormat{
					BackendIPConfigurations: &vmssUniformBackendIPConfigurations,
				},
			},
		}
		err := ss.ensureBackendPoolDeleted(service, backendPoolID, vmSetName, vmssUniformBackendPools, deleteFromVMSet)
		if err != nil {
			return err
		}
	}

	if len(vmssFlexBackendIPConfigurations) > 0 {
		vmssFlexBackendPools := &[]network.BackendAddressPool{
			{
				ID: to.StringPtr(backendPoolID),
				BackendAddressPoolPropertiesFormat: &network.BackendAddressPoolPropertiesFormat{
					BackendIPConfigurations: &vmssFlexBackendIPConfigurations,
				},
			},
		}
		err := ss.flexScaleSet.EnsureBackendPoolDeleted(service, backendPoolID, vmSetName, vmssFlexBackendPools, deleteFromVMSet)
		if err != nil {
			return err
		}
	}

	if len(avSetBackendIPConfigurations) > 0 {
		avSetBackendPools := &[]network.BackendAddressPool{
			{
				ID: to.StringPtr(backendPoolID),
				BackendAddressPoolPropertiesFormat: &network.BackendAddressPoolPropertiesFormat{
					BackendIPConfigurations: &avSetBackendIPConfigurations,
				},
			},
		}
		err := ss.availabilitySet.EnsureBackendPoolDeleted(service, backendPoolID, vmSetName, avSetBackendPools, deleteFromVMSet)
		if err != nil {
			return err
		}
	}

	return nil

}

// GetNodeCIDRMaskByProviderID returns the node CIDR subnet mask by provider ID.
func (ss *ScaleSet) GetNodeCIDRMasksByProviderID(providerID string) (int, int, error) {
	vmManagementType, err := ss.getVMManagementTypeByProviderID(providerID, azcache.CacheReadTypeUnsafe)
	if err != nil {
		klog.Errorf("Failed to check VM management type: %v", err)
		return 0, 0, err
	}

	if vmManagementType == ManagedByAvSet {
		// vm is managed by availability set.
		return ss.availabilitySet.GetNodeCIDRMasksByProviderID(providerID)
	}
	if vmManagementType == ManagedByVmssFlex {
		// vm is managed by vmss flex.
		return ss.flexScaleSet.GetNodeCIDRMasksByProviderID(providerID)
	}

	_, vmssName, err := getVmssAndResourceGroupNameByVMProviderID(providerID)
	if err != nil {
		return 0, 0, err
	}

	vmss, err := ss.getVMSS(vmssName, azcache.CacheReadTypeDefault)
	if err != nil {
		return 0, 0, err
	}

	var ipv4Mask, ipv6Mask int
	if v4, ok := vmss.Tags[consts.VMSetCIDRIPV4TagKey]; ok && v4 != nil {
		ipv4Mask, err = strconv.Atoi(to.String(v4))
		if err != nil {
			klog.Errorf("GetNodeCIDRMasksByProviderID: error when paring the value of the ipv4 mask size %s: %v", to.String(v4), err)
		}
	}
	if v6, ok := vmss.Tags[consts.VMSetCIDRIPV6TagKey]; ok && v6 != nil {
		ipv6Mask, err = strconv.Atoi(to.String(v6))
		if err != nil {
			klog.Errorf("GetNodeCIDRMasksByProviderID: error when paring the value of the ipv6 mask size%s: %v", to.String(v6), err)
		}
	}

	return ipv4Mask, ipv6Mask, nil
}

// EnsureBackendPoolDeletedFromVMSets ensures the loadBalancer backendAddressPools deleted from the specified VMSS
func (ss *ScaleSet) EnsureBackendPoolDeletedFromVMSets(vmssNamesMap map[string]bool, backendPoolID string) error {
	vmssUpdaters := make([]func() error, 0, len(vmssNamesMap))
	errors := make([]error, 0, len(vmssNamesMap))
	for vmssName := range vmssNamesMap {
		vmssName := vmssName
		vmss, err := ss.getVMSS(vmssName, azcache.CacheReadTypeDefault)
		if err != nil {
			klog.Errorf("ensureBackendPoolDeletedFromVMSS: failed to get VMSS %s: %v", vmssName, err)
			errors = append(errors, err)
			continue
		}

		// When vmss is being deleted, CreateOrUpdate API would report "the vmss is being deleted" error.
		// Since it is being deleted, we shouldn't send more CreateOrUpdate requests for it.
		if vmss.ProvisioningState != nil && strings.EqualFold(*vmss.ProvisioningState, consts.VirtualMachineScaleSetsDeallocating) {
			klog.V(3).Infof("ensureVMSSInPool: found vmss %s being deleted, skipping", vmssName)
			continue
		}
		if vmss.VirtualMachineProfile.NetworkProfile.NetworkInterfaceConfigurations == nil {
			klog.V(4).Infof("EnsureHostInPool: cannot obtain the primary network interface configuration, of vmss %s", vmssName)
			continue
		}
		vmssNIC := *vmss.VirtualMachineProfile.NetworkProfile.NetworkInterfaceConfigurations
		primaryNIC, err := getPrimaryNetworkInterfaceConfigurationForScaleSet(vmssNIC, vmssName)
		if err != nil {
			klog.Errorf("ensureBackendPoolDeletedFromVMSS: failed to get the primary network interface config of the VMSS %s: %v", vmssName, err)
			errors = append(errors, err)
			continue
		}
		primaryIPConfig, err := getPrimaryIPConfigFromVMSSNetworkConfig(primaryNIC)
		if err != nil {
			klog.Errorf("ensureBackendPoolDeletedFromVMSS: failed to the primary IP config from the VMSS %s's network config : %v", vmssName, err)
			errors = append(errors, err)
			continue
		}
		loadBalancerBackendAddressPools := []compute.SubResource{}
		if primaryIPConfig.LoadBalancerBackendAddressPools != nil {
			loadBalancerBackendAddressPools = *primaryIPConfig.LoadBalancerBackendAddressPools
		}

		var found bool
		var newBackendPools []compute.SubResource
		for i := len(loadBalancerBackendAddressPools) - 1; i >= 0; i-- {
			curPool := loadBalancerBackendAddressPools[i]
			if strings.EqualFold(backendPoolID, *curPool.ID) {
				klog.V(10).Infof("ensureBackendPoolDeletedFromVMSS gets unwanted backend pool %q for VMSS %s", backendPoolID, vmssName)
				found = true
				newBackendPools = append(loadBalancerBackendAddressPools[:i], loadBalancerBackendAddressPools[i+1:]...)
			}
		}
		if !found {
			continue
		}

		vmssUpdaters = append(vmssUpdaters, func() error {
			// Compose a new vmss with added backendPoolID.
			primaryIPConfig.LoadBalancerBackendAddressPools = &newBackendPools
			newVMSS := compute.VirtualMachineScaleSet{
				Location: vmss.Location,
				VirtualMachineScaleSetProperties: &compute.VirtualMachineScaleSetProperties{
					VirtualMachineProfile: &compute.VirtualMachineScaleSetVMProfile{
						NetworkProfile: &compute.VirtualMachineScaleSetNetworkProfile{
							NetworkInterfaceConfigurations: &vmssNIC,
						},
					},
				},
			}

			klog.V(2).Infof("ensureBackendPoolDeletedFromVMSS begins to update vmss(%s) with backendPoolID %s", vmssName, backendPoolID)
			rerr := ss.CreateOrUpdateVMSS(ss.ResourceGroup, vmssName, newVMSS)
			if rerr != nil {
				klog.Errorf("ensureBackendPoolDeletedFromVMSS CreateOrUpdateVMSS(%s) with new backendPoolID %s, err: %v", vmssName, backendPoolID, rerr)
				return rerr.Error()
			}

			return nil
		})
	}

	errs := utilerrors.AggregateGoroutines(vmssUpdaters...)
	if errs != nil {
		return utilerrors.Flatten(errs)
	}
	// Fail if there are other errors.
	if len(errors) > 0 {
		return utilerrors.Flatten(utilerrors.NewAggregate(errors))
	}

	return nil
}

// GetAgentPoolVMSetNames returns all VMSS/VMAS names according to the nodes.
// We need to include the VMAS here because some of the cluster provisioning tools
// like capz allows mixed instance type.
func (ss *ScaleSet) GetAgentPoolVMSetNames(nodes []*v1.Node) (*[]string, error) {
	vmSetNames := make([]string, 0)

	vmssFlexVMNodes := make([]*v1.Node, 0)
	avSetVMNodes := make([]*v1.Node, 0)

	for _, node := range nodes {
		var names *[]string

<<<<<<< HEAD
		vmManagementType, err := ss.getVMManagementType(node.Name, azcache.CacheReadTypeDefault)
=======
		vmManagementType, err := ss.getVMManagementTypeByNodeName(node.Name, azcache.CacheReadTypeDefault)
>>>>>>> 73d13645
		if err != nil {
			return nil, fmt.Errorf("GetAgentPoolVMSetNames: failed to check the node %s management type: %w", node.Name, err)
		}

		if vmManagementType == ManagedByAvSet {
			// vm is managed by vmss flex.
<<<<<<< HEAD
			klog.V(2).Infof("fount avSet node: %s", node.Name)
=======
>>>>>>> 73d13645
			avSetVMNodes = append(avSetVMNodes, node)
			continue
		}
		if vmManagementType == ManagedByVmssFlex {
			// vm is managed by vmss flex.
<<<<<<< HEAD
			klog.V(2).Infof("fount vmss flex node: %s", node.Name)
=======
>>>>>>> 73d13645
			vmssFlexVMNodes = append(vmssFlexVMNodes, node)
			continue
		}

		names, err = ss.getAgentPoolScaleSets([]*v1.Node{node})
		if err != nil {
			return nil, fmt.Errorf("GetAgentPoolVMSetNames: failed to execute getAgentPoolScaleSets: %v", err)
		}
		vmSetNames = append(vmSetNames, *names...)
	}

<<<<<<< HEAD
	vmssFlexVMnames, err := ss.flexScaleSet.GetAgentPoolVMSetNames(vmssFlexVMNodes)
	if err != nil {
		return nil, fmt.Errorf("ss.flexScaleSet.GetAgentPoolVMSetNames: failed to execute : %w", err)
	}
	vmSetNames = append(vmSetNames, *vmssFlexVMnames...)

	avSetVMnames, err := ss.availabilitySet.GetAgentPoolVMSetNames(avSetVMNodes)
	if err != nil {
		return nil, fmt.Errorf("ss.availabilitySet.GetAgentPoolVMSetNames: failed to execute : %w", err)
	}
	vmSetNames = append(vmSetNames, *avSetVMnames...)
=======
	if len(vmssFlexVMNodes) > 0 {
		vmssFlexVMnames, err := ss.flexScaleSet.GetAgentPoolVMSetNames(vmssFlexVMNodes)
		if err != nil {
			return nil, fmt.Errorf("ss.flexScaleSet.GetAgentPoolVMSetNames: failed to execute : %w", err)
		}
		vmSetNames = append(vmSetNames, *vmssFlexVMnames...)
	}

	if len(avSetVMNodes) > 0 {
		avSetVMnames, err := ss.availabilitySet.GetAgentPoolVMSetNames(avSetVMNodes)
		if err != nil {
			return nil, fmt.Errorf("ss.availabilitySet.GetAgentPoolVMSetNames: failed to execute : %w", err)
		}
		vmSetNames = append(vmSetNames, *avSetVMnames...)
	}
>>>>>>> 73d13645

	return &vmSetNames, nil
}

func (ss *ScaleSet) GetNodeVMSetName(node *v1.Node) (string, error) {
	vmManagementType, err := ss.getVMManagementTypeByNodeName(node.Name, azcache.CacheReadTypeUnsafe)
	if err != nil {
		klog.Errorf("Failed to check VM management type: %v", err)
		return "", err
	}

	if vmManagementType == ManagedByAvSet {
		// vm is managed by availability set.
		return ss.availabilitySet.GetNodeVMSetName(node)
	}
	if vmManagementType == ManagedByVmssFlex {
		// vm is managed by vmss flex.
		return ss.flexScaleSet.GetNodeVMSetName(node)
	}

	providerID := node.Spec.ProviderID
	_, vmssName, err := getVmssAndResourceGroupNameByVMProviderID(providerID)
	if err != nil {
<<<<<<< HEAD
		klog.Warningf("ss.GetNodeVMSetName: the provider ID %s of node %s does not match the format of a VMSS instance, assuming it is managed by an availability set or vmss flex", providerID, node.Name)

		vmManagementType, err := ss.getVMManagementType(node.Name, azcache.CacheReadTypeUnsafe)
		if err != nil {
			return "", fmt.Errorf("GetNodeVMSetName: failed to check the node %s management type: %w", node.Name, err)
		}

		if vmManagementType == ManagedByAvSet {
			// vm is managed by availability set.
			return ss.availabilitySet.GetNodeVMSetName(node)
		}
		if vmManagementType == ManagedByVmssFlex {
			// vm is managed by vmss flex.
			return ss.flexScaleSet.GetNodeVMSetName(node)
		}
=======
		klog.Errorf("getVmssAndResourceGroupNameByVMProviderID failed: %v", err)
		return "", err
>>>>>>> 73d13645
	}

	klog.V(4).Infof("ss.GetNodeVMSetName: found vmss name %s from node name %s", vmssName, node.Name)
	return vmssName, nil
}

// VMSSBatchSize returns the batch size for VMSS operations.
func (ss *ScaleSet) VMSSBatchSize(vmssName string) (int, error) {
	batchSize := 0
	vmss, err := ss.getVMSS(vmssName, azcache.CacheReadTypeDefault)
	if err != nil {
		return 0, fmt.Errorf("get vmss batch size: %w", err)
	}
	if _, ok := vmss.Tags[consts.VMSSTagForBatchOperation]; ok {
		batchSize = ss.getPutVMSSVMBatchSize()
	}
	klog.V(2).InfoS("Fetch VMSS batch size", "vmss", vmssName, "size", batchSize)
	return batchSize, nil
}<|MERGE_RESOLUTION|>--- conflicted
+++ resolved
@@ -74,12 +74,6 @@
 	// this also allows for clusters with both VM and VMSS nodes.
 	availabilitySet VMSet
 
-<<<<<<< HEAD
-	vmssCache   *azcache.TimedCache
-	vmssVMCache *sync.Map // [resourcegroup/vmssname]*azcache.TimedCache
-
-	flexScaleSet             VMSet
-=======
 	// flexScaleSet is required for self hosted K8s cluster (for example, capz)
 	// It is also used when there are vmssflex node and other types of node in
 	// the same cluster.
@@ -93,7 +87,6 @@
 	// This cache contains an entry called nonVmssUniformNodesEntry.
 	// nonVmssUniformNodesEntry contains avSetVMNodeNames list, clusterNodeNames list
 	// and current clusterNodeNames.
->>>>>>> 73d13645
 	nonVmssUniformNodesCache *azcache.TimedCache
 
 	// lockMap in cache refresh
@@ -124,27 +117,15 @@
 		lockMap:         newLockMap(),
 	}
 
-<<<<<<< HEAD
 	ss.vmssCache, err = ss.newVMSSCache()
 	if err != nil {
 		return nil, err
-=======
+	}
 	if !ss.DisableAvailabilitySetNodes || ss.EnableVmssFlexNodes {
 		ss.nonVmssUniformNodesCache, err = ss.newNonVmssUniformNodesCache()
 		if err != nil {
 			return nil, err
 		}
->>>>>>> 73d13645
-	}
-
-	ss.flexScaleSet, err = newFlexScaleSet(az)
-	if err != nil {
-		return nil, err
-	}
-
-	ss.nonVmssUniformNodesCache, err = ss.newNonVmssUniformNodesCache()
-	if err != nil {
-		return nil, err
 	}
 
 	return ss, nil
@@ -268,12 +249,7 @@
 
 // GetPowerStatusByNodeName returns the power state of the specified node.
 func (ss *ScaleSet) GetPowerStatusByNodeName(name string) (powerState string, err error) {
-<<<<<<< HEAD
-
-	vmManagementType, err := ss.getVMManagementType(name, azcache.CacheReadTypeUnsafe)
-=======
 	vmManagementType, err := ss.getVMManagementTypeByNodeName(name, azcache.CacheReadTypeUnsafe)
->>>>>>> 73d13645
 	if err != nil {
 		klog.Errorf("Failed to check VM management type: %v", err)
 		return "", err
@@ -313,11 +289,7 @@
 
 // GetProvisioningStateByNodeName returns the provisioningState for the specified node.
 func (ss *ScaleSet) GetProvisioningStateByNodeName(name string) (provisioningState string, err error) {
-<<<<<<< HEAD
-	vmManagementType, err := ss.getVMManagementType(name, azcache.CacheReadTypeUnsafe)
-=======
 	vmManagementType, err := ss.getVMManagementTypeByNodeName(name, azcache.CacheReadTypeUnsafe)
->>>>>>> 73d13645
 	if err != nil {
 		klog.Errorf("Failed to check VM management type: %v", err)
 		return "", err
@@ -407,11 +379,7 @@
 // It must return ("", cloudprovider.InstanceNotFound) if the instance does
 // not exist or is no longer running.
 func (ss *ScaleSet) GetInstanceIDByNodeName(name string) (string, error) {
-<<<<<<< HEAD
-	vmManagementType, err := ss.getVMManagementType(name, azcache.CacheReadTypeUnsafe)
-=======
 	vmManagementType, err := ss.getVMManagementTypeByNodeName(name, azcache.CacheReadTypeUnsafe)
->>>>>>> 73d13645
 	if err != nil {
 		klog.Errorf("Failed to check VM management type: %v", err)
 		return "", err
@@ -424,14 +392,6 @@
 	}
 	if vmManagementType == ManagedByVmssFlex {
 		// vm is managed by vmss flex.
-<<<<<<< HEAD
-		klog.V(2).Infof("ss.GetInstanceIDByNodeName(%s): vm is managed by vmss flex", name)
-		return ss.flexScaleSet.GetInstanceIDByNodeName(name)
-	}
-	klog.V(2).Infof("ss.GetInstanceIDByNodeName(%s): vm is managed by vmss uniform", name)
-	vm, err := ss.getVmssVM(name, azcache.CacheReadTypeUnsafe)
-	if err != nil {
-=======
 		return ss.flexScaleSet.GetInstanceIDByNodeName(name)
 	}
 
@@ -440,7 +400,6 @@
 		// special case: during scaling in, if the vm is deleted and nonVmssUniformNodesCache is refreshed,
 		// then getVMManagementTypeByNodeName will return ManagedByVmssUniform no matter what the actual managementType is.
 		// In this case, if it is actually a non vmss uniform node, return InstanceNotFound
->>>>>>> 73d13645
 		if errors.Is(err, ErrorNotVmssInstance) {
 			return "", cloudprovider.InstanceNotFound
 		}
@@ -464,33 +423,26 @@
 // azure:///subscriptions/subsid/resourceGroups/rg/providers/Microsoft.Compute/virtualMachineScaleSets/aks-agentpool-22126781-vmss/virtualMachines/1
 // /subscriptions/subsid/resourceGroups/rg/providers/Microsoft.Compute/virtualMachineScaleSets/aks-agentpool-22126781-vmss/virtualMachines/k8s-agentpool-36841236-vmss_1
 func (ss *ScaleSet) GetNodeNameByProviderID(providerID string) (types.NodeName, error) {
-<<<<<<< HEAD
+
+	vmManagementType, err := ss.getVMManagementTypeByProviderID(providerID, azcache.CacheReadTypeUnsafe)
+	if err != nil {
+		klog.Errorf("Failed to check VM management type: %v", err)
+		return "", err
+	}
+
+	if vmManagementType == ManagedByAvSet {
+		// vm is managed by availability set.
+		return ss.availabilitySet.GetNodeNameByProviderID(providerID)
+	}
+	if vmManagementType == ManagedByVmssFlex {
+		// vm is managed by vmss flex.
+		return ss.flexScaleSet.GetNodeNameByProviderID(providerID)
+	}
+
 	// NodeName is not part of providerID for vmss instances.
 	klog.V(2).Infof("calling GetNodeNameByProviderID...")
 	scaleSetName, err := extractScaleSetNameByProviderID(providerID)
 	if err != nil {
-		klog.V(2).Infof("Can not extract scale set name from providerID (%s), assuming it is managed by availability set: %v", providerID, err)
-=======
-
-	vmManagementType, err := ss.getVMManagementTypeByProviderID(providerID, azcache.CacheReadTypeUnsafe)
-	if err != nil {
-		klog.Errorf("Failed to check VM management type: %v", err)
-		return "", err
-	}
-
-	if vmManagementType == ManagedByAvSet {
-		// vm is managed by availability set.
->>>>>>> 73d13645
-		return ss.availabilitySet.GetNodeNameByProviderID(providerID)
-	}
-	if vmManagementType == ManagedByVmssFlex {
-		// vm is managed by vmss flex.
-		return ss.flexScaleSet.GetNodeNameByProviderID(providerID)
-	}
-
-	// NodeName is not part of providerID for vmss instances.
-	scaleSetName, err := extractScaleSetNameByProviderID(providerID)
-	if err != nil {
 		return "", fmt.Errorf("error of extracting vmss name for node %q", providerID)
 	}
 	resourceGroup, err := extractResourceGroupByProviderID(providerID)
@@ -528,11 +480,7 @@
 
 // GetInstanceTypeByNodeName gets the instance type by node name.
 func (ss *ScaleSet) GetInstanceTypeByNodeName(name string) (string, error) {
-<<<<<<< HEAD
-	vmManagementType, err := ss.getVMManagementType(name, azcache.CacheReadTypeUnsafe)
-=======
 	vmManagementType, err := ss.getVMManagementTypeByNodeName(name, azcache.CacheReadTypeUnsafe)
->>>>>>> 73d13645
 	if err != nil {
 		klog.Errorf("Failed to check VM management type: %v", err)
 		return "", err
@@ -565,11 +513,7 @@
 // GetZoneByNodeName gets availability zone for the specified node. If the node is not running
 // with availability zone, then it returns fault domain.
 func (ss *ScaleSet) GetZoneByNodeName(name string) (cloudprovider.Zone, error) {
-<<<<<<< HEAD
-	vmManagementType, err := ss.getVMManagementType(name, azcache.CacheReadTypeUnsafe)
-=======
 	vmManagementType, err := ss.getVMManagementTypeByNodeName(name, azcache.CacheReadTypeUnsafe)
->>>>>>> 73d13645
 	if err != nil {
 		klog.Errorf("Failed to check VM management type: %v", err)
 		return cloudprovider.Zone{}, err
@@ -1002,11 +946,7 @@
 
 // GetPrimaryInterface gets machine primary network interface by node name and vmSet.
 func (ss *ScaleSet) GetPrimaryInterface(nodeName string) (network.Interface, error) {
-<<<<<<< HEAD
-	vmManagementType, err := ss.getVMManagementType(nodeName, azcache.CacheReadTypeUnsafe)
-=======
 	vmManagementType, err := ss.getVMManagementTypeByNodeName(nodeName, azcache.CacheReadTypeUnsafe)
->>>>>>> 73d13645
 	if err != nil {
 		klog.Errorf("Failed to check VM management type: %v", err)
 		return network.Interface{}, err
@@ -1431,83 +1371,6 @@
 	return nil
 }
 
-<<<<<<< HEAD
-// EnsureHostsInPool ensures the given Node's primary IP configurations are
-// participating in the specified LoadBalancer Backend Pool.
-func (ss *ScaleSet) EnsureHostsInPool(service *v1.Service, nodes []*v1.Node, backendPoolID string, vmSetNameOfLB string) error {
-	klog.V(2).Infof("calling ss.EnsureHostsInPool")
-=======
-func (ss *ScaleSet) ensureHostsInPool(service *v1.Service, nodes []*v1.Node, backendPoolID string, vmSetNameOfLB string) error {
->>>>>>> 73d13645
-	mc := metrics.NewMetricContext("services", "vmss_ensure_hosts_in_pool", ss.ResourceGroup, ss.SubscriptionID, getServiceName(service))
-	isOperationSucceeded := false
-	defer func() {
-		mc.ObserveOperationWithResult(isOperationSucceeded)
-	}()
-
-	vmssUniformNodes := make([]*v1.Node, 0)
-	vmssFlexNodes := make([]*v1.Node, 0)
-	vmasNodes := make([]*v1.Node, 0)
-	errors := make([]error, 0)
-	for _, node := range nodes {
-		localNodeName := node.Name
-
-		if ss.useStandardLoadBalancer() && ss.excludeMasterNodesFromStandardLB() && isControlPlaneNode(node) {
-			klog.V(4).Infof("Excluding master node %q from load balancer backendpool %q", localNodeName, backendPoolID)
-			continue
-		}
-
-		shouldExcludeLoadBalancer, err := ss.ShouldNodeExcludedFromLoadBalancer(localNodeName)
-		if err != nil {
-			klog.Errorf("ShouldNodeExcludedFromLoadBalancer(%s) failed with error: %v", localNodeName, err)
-			return err
-		}
-		if shouldExcludeLoadBalancer {
-			klog.V(4).Infof("Excluding unmanaged/external-resource-group node %q", localNodeName)
-			continue
-		}
-
-<<<<<<< HEAD
-		vmManagementType, err := ss.getVMManagementType(localNodeName, azcache.CacheReadTypeDefault)
-		if err != nil {
-			klog.Errorf("Failed to check vmManagementType(%s): %v", localNodeName, err)
-			errors = append(errors, err)
-			continue
-		}
-
-		if vmManagementType == ManagedByAvSet {
-			// vm is managed by availability set.
-			// VMAS nodes should also be added to the SLB backends.
-			if ss.useStandardLoadBalancer() {
-				vmasNodes = append(vmasNodes, node)
-				continue
-			}
-			klog.V(3).Infof("EnsureHostsInPool skips node %s because VMAS nodes couldn't be added to basic LB with VMSS backends", localNodeName)
-			continue
-		}
-		if vmManagementType == ManagedByVmssFlex {
-			// vm is managed by vmss flex.
-			if ss.useStandardLoadBalancer() {
-				vmssFlexNodes = append(vmssFlexNodes, node)
-				continue
-			}
-			klog.V(3).Infof("EnsureHostsInPool skips node %s because VMSS Flex nodes deos not support Basic Load Balancer", localNodeName)
-			continue
-		}
-		vmssUniformNodes = append(vmssUniformNodes, node)
-	}
-
-	vmssFlexError := ss.flexScaleSet.EnsureHostsInPool(service, vmssFlexNodes, backendPoolID, vmSetNameOfLB)
-	vmasError := ss.availabilitySet.EnsureHostsInPool(service, vmasNodes, backendPoolID, vmSetNameOfLB)
-	vmssUniformError := ss.ensureHostsInPool(service, vmssUniformNodes, backendPoolID, vmSetNameOfLB)
-	errors = append(errors, vmssFlexError)
-	errors = append(errors, vmasError)
-	errors = append(errors, vmssUniformError)
-	allErrors := utilerrors.Flatten(utilerrors.NewAggregate(errors))
-	return allErrors
-
-}
-
 func (ss *ScaleSet) ensureHostsInPool(service *v1.Service, nodes []*v1.Node, backendPoolID string, vmSetNameOfLB string) error {
 	mc := metrics.NewMetricContext("services", "vmss_ensure_hosts_in_pool", ss.ResourceGroup, ss.SubscriptionID, getServiceName(service))
 	isOperationSucceeded := false
@@ -1536,8 +1399,6 @@
 			continue
 		}
 
-=======
->>>>>>> 73d13645
 		nodeResourceGroup, nodeVMSS, nodeInstanceID, nodeVMSSVM, err := ss.EnsureHostInPool(service, types.NodeName(localNodeName), backendPoolID, vmSetNameOfLB)
 		if err != nil {
 			klog.Errorf("EnsureHostInPool(%s): backendPoolID(%s) - failed to ensure host in pool: %q", getServiceName(service), backendPoolID, err)
@@ -1787,21 +1648,7 @@
 
 	matches := vmssIPConfigurationRE.FindStringSubmatch(ipConfigurationID)
 	if len(matches) != 4 {
-<<<<<<< HEAD
-		klog.V(4).Infof("Can not extract scale set name from ipConfigurationID (%s), assuming it is managed by availability set or vmss flex", ipConfigurationID)
-
-		name, vmSetName, err := ss.flexScaleSet.GetNodeNameByIPConfigurationID(ipConfigurationID)
-		if err != nil && errors.Is(err, ErrorVmssIDIsEmpty) {
-			name, vmSetName, err = ss.availabilitySet.GetNodeNameByIPConfigurationID(ipConfigurationID)
-		}
-		if err != nil {
-			klog.Errorf("Unable to find node by IPConfigurationID %s: %v", ipConfigurationID, err)
-			return "", "", err
-		}
-		return name, vmSetName, nil
-=======
 		return "", "", fmt.Errorf("can not extract scale set name from ipConfigurationID (%s)", ipConfigurationID)
->>>>>>> 73d13645
 	}
 
 	resourceGroup := matches[1]
@@ -1856,30 +1703,7 @@
 	return ss.EnsureBackendPoolDeletedFromVMSets(vmssNamesMap, backendPoolID)
 }
 
-<<<<<<< HEAD
-// EnsureBackendPoolDeleted ensures the loadBalancer backendAddressPools deleted from the specified nodes.
-func (ss *ScaleSet) EnsureBackendPoolDeleted(service *v1.Service, backendPoolID, vmSetName string, backendAddressPools *[]network.BackendAddressPool, deleteFromVMSet bool) error {
-	err := ss.flexScaleSet.EnsureBackendPoolDeleted(service, backendPoolID, vmSetName, backendAddressPools, deleteFromVMSet)
-	if err != nil {
-		return err
-	}
-
-	err = ss.availabilitySet.EnsureBackendPoolDeleted(service, backendPoolID, vmSetName, backendAddressPools, deleteFromVMSet)
-	if err != nil {
-		return err
-	}
-
-	err = ss.ensureBackendPoolDeleted(service, backendPoolID, vmSetName, backendAddressPools, deleteFromVMSet)
-	if err != nil {
-		return err
-	}
-	return nil
-}
-
-// EnsureBackendPoolDeleted ensures the loadBalancer backendAddressPools deleted from the specified nodes.
-=======
 // ensureBackendPoolDeleted ensures the loadBalancer backendAddressPools deleted from the specified nodes.
->>>>>>> 73d13645
 func (ss *ScaleSet) ensureBackendPoolDeleted(service *v1.Service, backendPoolID, vmSetName string, backendAddressPools *[]network.BackendAddressPool, deleteFromVMSet bool) error {
 	// Returns nil if backend address pools already deleted.
 	if backendAddressPools == nil {
@@ -2255,30 +2079,20 @@
 	for _, node := range nodes {
 		var names *[]string
 
-<<<<<<< HEAD
-		vmManagementType, err := ss.getVMManagementType(node.Name, azcache.CacheReadTypeDefault)
-=======
 		vmManagementType, err := ss.getVMManagementTypeByNodeName(node.Name, azcache.CacheReadTypeDefault)
->>>>>>> 73d13645
 		if err != nil {
 			return nil, fmt.Errorf("GetAgentPoolVMSetNames: failed to check the node %s management type: %w", node.Name, err)
 		}
 
 		if vmManagementType == ManagedByAvSet {
 			// vm is managed by vmss flex.
-<<<<<<< HEAD
 			klog.V(2).Infof("fount avSet node: %s", node.Name)
-=======
->>>>>>> 73d13645
 			avSetVMNodes = append(avSetVMNodes, node)
 			continue
 		}
 		if vmManagementType == ManagedByVmssFlex {
 			// vm is managed by vmss flex.
-<<<<<<< HEAD
 			klog.V(2).Infof("fount vmss flex node: %s", node.Name)
-=======
->>>>>>> 73d13645
 			vmssFlexVMNodes = append(vmssFlexVMNodes, node)
 			continue
 		}
@@ -2290,19 +2104,6 @@
 		vmSetNames = append(vmSetNames, *names...)
 	}
 
-<<<<<<< HEAD
-	vmssFlexVMnames, err := ss.flexScaleSet.GetAgentPoolVMSetNames(vmssFlexVMNodes)
-	if err != nil {
-		return nil, fmt.Errorf("ss.flexScaleSet.GetAgentPoolVMSetNames: failed to execute : %w", err)
-	}
-	vmSetNames = append(vmSetNames, *vmssFlexVMnames...)
-
-	avSetVMnames, err := ss.availabilitySet.GetAgentPoolVMSetNames(avSetVMNodes)
-	if err != nil {
-		return nil, fmt.Errorf("ss.availabilitySet.GetAgentPoolVMSetNames: failed to execute : %w", err)
-	}
-	vmSetNames = append(vmSetNames, *avSetVMnames...)
-=======
 	if len(vmssFlexVMNodes) > 0 {
 		vmssFlexVMnames, err := ss.flexScaleSet.GetAgentPoolVMSetNames(vmssFlexVMNodes)
 		if err != nil {
@@ -2318,7 +2119,6 @@
 		}
 		vmSetNames = append(vmSetNames, *avSetVMnames...)
 	}
->>>>>>> 73d13645
 
 	return &vmSetNames, nil
 }
@@ -2342,26 +2142,8 @@
 	providerID := node.Spec.ProviderID
 	_, vmssName, err := getVmssAndResourceGroupNameByVMProviderID(providerID)
 	if err != nil {
-<<<<<<< HEAD
-		klog.Warningf("ss.GetNodeVMSetName: the provider ID %s of node %s does not match the format of a VMSS instance, assuming it is managed by an availability set or vmss flex", providerID, node.Name)
-
-		vmManagementType, err := ss.getVMManagementType(node.Name, azcache.CacheReadTypeUnsafe)
-		if err != nil {
-			return "", fmt.Errorf("GetNodeVMSetName: failed to check the node %s management type: %w", node.Name, err)
-		}
-
-		if vmManagementType == ManagedByAvSet {
-			// vm is managed by availability set.
-			return ss.availabilitySet.GetNodeVMSetName(node)
-		}
-		if vmManagementType == ManagedByVmssFlex {
-			// vm is managed by vmss flex.
-			return ss.flexScaleSet.GetNodeVMSetName(node)
-		}
-=======
 		klog.Errorf("getVmssAndResourceGroupNameByVMProviderID failed: %v", err)
 		return "", err
->>>>>>> 73d13645
 	}
 
 	klog.V(4).Infof("ss.GetNodeVMSetName: found vmss name %s from node name %s", vmssName, node.Name)
