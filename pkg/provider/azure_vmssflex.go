/*
Copyright 2022 The Kubernetes Authors.

Licensed under the Apache License, Version 2.0 (the "License");
you may not use this file except in compliance with the License.
You may obtain a copy of the License at

    http://www.apache.org/licenses/LICENSE-2.0

Unless required by applicable law or agreed to in writing, software
distributed under the License is distributed on an "AS IS" BASIS,
WITHOUT WARRANTIES OR CONDITIONS OF ANY KIND, either express or implied.
See the License for the specific language governing permissions and
limitations under the License.
*/

package provider

import (
	"errors"
	"fmt"
	"strconv"
	"strings"
	"sync"

	"github.com/Azure/azure-sdk-for-go/services/compute/mgmt/2021-07-01/compute"
	"github.com/Azure/azure-sdk-for-go/services/network/mgmt/2021-08-01/network"
	"github.com/Azure/go-autorest/autorest/to"
	v1 "k8s.io/api/core/v1"
	"k8s.io/apimachinery/pkg/types"
	utilerrors "k8s.io/apimachinery/pkg/util/errors"
	cloudprovider "k8s.io/cloud-provider"
	"k8s.io/klog/v2"
	utilnet "k8s.io/utils/net"
	azcache "sigs.k8s.io/cloud-provider-azure/pkg/cache"
	"sigs.k8s.io/cloud-provider-azure/pkg/consts"
	"sigs.k8s.io/cloud-provider-azure/pkg/metrics"
)

var (
	// ErrorVmssIDIsEmpty indicates the vmss id is empty.
	ErrorVmssIDIsEmpty = errors.New("VMSS ID is empty")
)

// FlexScaleSet implements VMSet interface for Azure Flexible VMSS.
type FlexScaleSet struct {
	*Cloud

	vmssFlexCache *azcache.TimedCache

	vmssFlexVMNameToVmssID   *sync.Map
	vmssFlexVMNameToNodeName *sync.Map
	vmssFlexVMCache          *azcache.TimedCache

	// lockMap in cache refresh
	lockMap *lockMap
}

func newFlexScaleSet(az *Cloud) (VMSet, error) {
	fs := &FlexScaleSet{
		Cloud:                    az,
		vmssFlexVMNameToVmssID:   &sync.Map{},
		vmssFlexVMNameToNodeName: &sync.Map{},
		lockMap:                  newLockMap(),
	}

	var err error
	fs.vmssFlexCache, err = fs.newVmssFlexCache()
	if err != nil {
		return nil, err
	}
	fs.vmssFlexVMCache, err = fs.newVmssFlexVMCache()
	if err != nil {
		return nil, err
	}

	return fs, nil
}

<<<<<<< HEAD
// ------------------------------------------------------------
// GetNodeNameByProviderID gets the node name by provider ID.
func (fs *FlexScaleSet) GetNodeNameByProviderID(providerID string) (types.NodeName, error) {
	// NodeName is part of providerID for standard instances.
	matches := providerIDRE.FindStringSubmatch(providerID)
	if len(matches) != 2 {
		return "", errors.New("error splitting providerID")
	}

	return types.NodeName(matches[1]), nil
}

=======
>>>>>>> fac764a6
// GetPrimaryVMSetName returns the VM set name depending on the configured vmType.
// It returns config.PrimaryScaleSetName for vmss and config.PrimaryAvailabilitySetName for standard vmType.
func (fs *FlexScaleSet) GetPrimaryVMSetName() string {
	return fs.Config.PrimaryScaleSetName
}

// getNodeVMSetName returns the vmss flex name by the node name.
func (fs *FlexScaleSet) getNodeVmssFlexName(nodeName string) (string, error) {
	klog.V(2).Infof("calling fs.getNodeVmssFlexName(%s)", nodeName)
	vmssFlexID, err := fs.getNodeVmssFlexID(nodeName)
	if err != nil {
		return "", err
	}
	vmssFlexName, err := getLastSegment(vmssFlexID, "/")
	if err != nil {
		return "", err
	}
	return vmssFlexName, nil

}

// GetNodeVMSetName returns the availability set or vmss name by the node name.
// It will return empty string when using standalone vms.
func (fs *FlexScaleSet) GetNodeVMSetName(node *v1.Node) (string, error) {
	klog.V(2).Infof("fs.GetNodeVMSetName")
	return fs.getNodeVmssFlexName(node.Name)
}

// GetAgentPoolVMSetNames returns all vmSet names according to the nodes
func (fs *FlexScaleSet) GetAgentPoolVMSetNames(nodes []*v1.Node) (*[]string, error) {
	vmSetNames := make([]string, 0)
	for _, node := range nodes {
		vmSetName, err := fs.GetNodeVMSetName(node)
		if err != nil {
			klog.Errorf("Unable to get the vmss flex name by node name %s: %v", node.Name, err)
			continue
		}
		vmSetNames = append(vmSetNames, vmSetName)
	}
	return &vmSetNames, nil
}

// GetVMSetNames selects all possible availability sets or scale sets
// (depending vmType configured) for service load balancer, if the service has
// no loadbalancer mode annotation returns the primary VMSet. If service annotation
// for loadbalancer exists then returns the eligible VMSet. The mode selection
// annotation would be ignored when using one SLB per cluster.
func (fs *FlexScaleSet) GetVMSetNames(service *v1.Service, nodes []*v1.Node) (*[]string, error) {
	hasMode, isAuto, serviceVMSetName := fs.getServiceLoadBalancerMode(service)
	useSingleSLB := fs.useStandardLoadBalancer() && !fs.EnableMultipleStandardLoadBalancers
	if !hasMode || useSingleSLB {
		// no mode specified in service annotation or use single SLB mode
		// default to PrimaryScaleSetName
		vmssFlexNames := &[]string{fs.Config.PrimaryScaleSetName}
		return vmssFlexNames, nil
	}

	vmssFlexNames, err := fs.GetAgentPoolVMSetNames(nodes)
	if err != nil {
		klog.Errorf("fs.GetVMSetNames - GetAgentPoolVMSetNames failed err=(%v)", err)
		return nil, err
	}

	if !isAuto {
		found := false
		for asx := range *vmssFlexNames {
			if strings.EqualFold((*vmssFlexNames)[asx], serviceVMSetName) {
				found = true
				serviceVMSetName = (*vmssFlexNames)[asx]
				break
			}
		}
		if !found {
			klog.Errorf("fs.GetVMSetNames - scale set (%s) in service annotation not found", serviceVMSetName)
			return nil, fmt.Errorf("scale set (%s) - not found", serviceVMSetName)
		}
		return &[]string{serviceVMSetName}, nil
	}
	return vmssFlexNames, nil
}

<<<<<<< HEAD
// ------------------------------------------------------------
=======
// GetNodeNameByProviderID gets the node name by provider ID.
// providerID example:
// azure:///subscriptions/sub/resourceGroups/rg/providers/Microsoft.Compute/virtualMachines/flexprofile-mp-0_df53ee36
// Different from vmas where vm name is always equal to nodeName, we need to further map vmName to actual nodeName in vmssflex.
// Note: nodeName is always equal to strings.ToLower(*vm.OsProfile.ComputerName)
func (fs *FlexScaleSet) GetNodeNameByProviderID(providerID string) (types.NodeName, error) {
	// NodeName is part of providerID for standard instances.
	matches := providerIDRE.FindStringSubmatch(providerID)
	if len(matches) != 2 {
		return "", errors.New("error splitting providerID")
	}

	nodeName, err := fs.getNodeNameByVMName(matches[1])
	if err != nil {
		return "", err
	}
	return types.NodeName(nodeName), nil
}
>>>>>>> fac764a6

// GetInstanceIDByNodeName gets the cloud provider ID by node name.
// It must return ("", cloudprovider.InstanceNotFound) if the instance does
// not exist or is no longer running.
func (fs *FlexScaleSet) GetInstanceIDByNodeName(name string) (string, error) {
	machine, err := fs.getVmssFlexVM(name, azcache.CacheReadTypeUnsafe)
	if err != nil {
		return "", err
	}
<<<<<<< HEAD
	resourceID := *machine.ID
	convertedResourceID, err := ConvertResourceGroupNameToLower(resourceID)
	if err != nil {
		klog.Errorf("convertResourceGroupNameToLower failed with error: %v", err)
=======
	if machine.ID == nil {
		return "", fmt.Errorf("ProviderID of node(%s) is nil", name)
	}
	resourceID := *machine.ID
	convertedResourceID, err := ConvertResourceGroupNameToLower(resourceID)
	if err != nil {
		klog.Errorf("ConvertResourceGroupNameToLower failed with error: %v", err)
>>>>>>> fac764a6
		return "", err
	}
	return convertedResourceID, nil

}

// GetInstanceTypeByNodeName gets the instance type by node name.
func (fs *FlexScaleSet) GetInstanceTypeByNodeName(name string) (string, error) {
	machine, err := fs.getVmssFlexVM(name, azcache.CacheReadTypeUnsafe)
	if err != nil {
		klog.Errorf("fs.GetInstanceTypeByNodeName(%s) failed: fs.getVmssFlexVMWithoutInstanceView(%s) err=%v", name, name, err)
		return "", err
	}

	if machine.HardwareProfile == nil {
		return "", fmt.Errorf("HardwareProfile of node(%s) is nil", name)
	}
	return string(machine.HardwareProfile.VMSize), nil
}

// GetZoneByNodeName gets availability zone for the specified node. If the node is not running
// with availability zone, then it returns fault domain.
// for details, refer to https://kubernetes-sigs.github.io/cloud-provider-azure/topics/availability-zones/#node-labels
func (fs *FlexScaleSet) GetZoneByNodeName(name string) (cloudprovider.Zone, error) {
	vm, err := fs.getVmssFlexVM(name, azcache.CacheReadTypeUnsafe)
	if err != nil {
		klog.Errorf("fs.GetZoneByNodeName(%s) failed: fs.getVmssFlexVMWithoutInstanceView(%s) err=%v", name, name, err)
		return cloudprovider.Zone{}, err
	}

	var failureDomain string
	if vm.Zones != nil && len(*vm.Zones) > 0 {
		// Get availability zone for the node.
		zones := *vm.Zones
		zoneID, err := strconv.Atoi(zones[0])
		if err != nil {
			return cloudprovider.Zone{}, fmt.Errorf("failed to parse zone %q: %w", zones, err)
		}

		failureDomain = fs.makeZone(to.String(vm.Location), zoneID)
	} else if vm.VirtualMachineProperties.InstanceView != nil && vm.VirtualMachineProperties.InstanceView.PlatformFaultDomain != nil {
		// Availability zone is not used for the node, falling back to fault domain.
		failureDomain = strconv.Itoa(int(to.Int32(vm.VirtualMachineProperties.InstanceView.PlatformFaultDomain)))
	} else {
		err = fmt.Errorf("failed to get zone info")
		klog.Errorf("GetZoneByNodeName: got unexpected error %v", err)
		return cloudprovider.Zone{}, err
	}

	zone := cloudprovider.Zone{
		FailureDomain: strings.ToLower(failureDomain),
		Region:        strings.ToLower(to.String(vm.Location)),
	}
	return zone, nil
}

// GetProvisioningStateByNodeName returns the provisioningState for the specified node.
func (fs *FlexScaleSet) GetProvisioningStateByNodeName(name string) (provisioningState string, err error) {
	vm, err := fs.getVmssFlexVM(name, azcache.CacheReadTypeDefault)
	if err != nil {
		return provisioningState, err
	}

	if vm.VirtualMachineProperties == nil || vm.VirtualMachineProperties.ProvisioningState == nil {
		return provisioningState, nil
	}

	return to.String(vm.VirtualMachineProperties.ProvisioningState), nil
}

// GetPowerStatusByNodeName returns the powerState for the specified node.
func (fs *FlexScaleSet) GetPowerStatusByNodeName(name string) (powerState string, err error) {
	vm, err := fs.getVmssFlexVM(name, azcache.CacheReadTypeDefault)
	if err != nil {
		return powerState, err
	}

	if vm.InstanceView != nil && vm.InstanceView.Statuses != nil {
		statuses := *vm.InstanceView.Statuses
		for _, status := range statuses {
			state := to.String(status.Code)
			if strings.HasPrefix(state, vmPowerStatePrefix) {
				return strings.TrimPrefix(state, vmPowerStatePrefix), nil
			}
		}
	}

	// vm.InstanceView or vm.InstanceView.Statuses are nil when the VM is under deleting.
	klog.V(3).Infof("InstanceView for node %q is nil, assuming it's stopped", name)
	return vmPowerStateStopped, nil
}

// GetPrimaryInterface gets machine primary network interface by node name.
func (fs *FlexScaleSet) GetPrimaryInterface(nodeName string) (network.Interface, error) {
	klog.V(2).Infof("go into fs.GetPrimaryInterface(%s)", nodeName)
	machine, err := fs.getVmssFlexVM(nodeName, azcache.CacheReadTypeDefault)
	if err != nil {
		klog.Errorf("fs.GetInstanceTypeByNodeName(%s) failed: fs.getVmssFlexVMWithoutInstanceView(%s) err=%v", nodeName, nodeName, err)
		return network.Interface{}, err
	}

	primaryNicID, err := getPrimaryInterfaceID(machine)
	if err != nil {
		return network.Interface{}, err
	}
	nicName, err := getLastSegment(primaryNicID, "/")
	if err != nil {
		return network.Interface{}, err
	}

	nicResourceGroup, err := extractResourceGroupByNicID(primaryNicID)
	if err != nil {
		return network.Interface{}, err
	}

	ctx, cancel := getContextWithCancel()
	defer cancel()
	nic, rerr := fs.InterfacesClient.Get(ctx, nicResourceGroup, nicName, "")
	if rerr != nil {
		return network.Interface{}, rerr.Error()
	}

	return nic, nil
}

// ------------------------------------------------------------

// GetIPByNodeName gets machine private IP and public IP by node name.
func (fs *FlexScaleSet) GetIPByNodeName(name string) (string, string, error) {
	nic, err := fs.GetPrimaryInterface(name)
	if err != nil {
		return "", "", err
	}

	ipConfig, err := getPrimaryIPConfig(nic)
	if err != nil {
		klog.Errorf("fs.GetIPByNodeName(%s) failed: getPrimaryIPConfig(%v), err=%v", name, nic, err)
		return "", "", err
	}

	privateIP := *ipConfig.PrivateIPAddress
	publicIP := ""
	if ipConfig.PublicIPAddress != nil && ipConfig.PublicIPAddress.ID != nil {
		pipID := *ipConfig.PublicIPAddress.ID
		pipName, err := getLastSegment(pipID, "/")
		if err != nil {
			return "", "", fmt.Errorf("failed to publicIP name for node %q with pipID %q", name, pipID)
		}
		pip, existsPip, err := fs.getPublicIPAddress(fs.ResourceGroup, pipName, azcache.CacheReadTypeDefault)
		if err != nil {
			return "", "", err
		}
		if existsPip {
			publicIP = *pip.IPAddress
		}
	}

	return privateIP, publicIP, nil

}

// GetPrivateIPsByNodeName returns a slice of all private ips assigned to node (ipv6 and ipv4)
// TODO (khenidak): This should read all nics, not just the primary
// allowing users to split ipv4/v6 on multiple nics
func (fs *FlexScaleSet) GetPrivateIPsByNodeName(name string) ([]string, error) {
	ips := make([]string, 0)
	nic, err := fs.GetPrimaryInterface(name)
	if err != nil {
		return ips, err
	}

	if nic.IPConfigurations == nil {
		return ips, fmt.Errorf("nic.IPConfigurations for nic (nicname=%q) is nil", *nic.Name)
	}

	for _, ipConfig := range *(nic.IPConfigurations) {
		if ipConfig.PrivateIPAddress != nil {
			ips = append(ips, *(ipConfig.PrivateIPAddress))
		}
	}

	return ips, nil
}

// GetNodeNameByIPConfigurationID gets the nodeName and vmSetName by IP configuration ID.
func (fs *FlexScaleSet) GetNodeNameByIPConfigurationID(ipConfigurationID string) (string, string, error) {
	vmName, vmssFlexName, _, err := fs.getNodeInfoByIPConfigurationID(ipConfigurationID)
	if err != nil {
		klog.Errorf("fs.GetNodeNameByIPConfigurationID(%s) failed. Error: %v", ipConfigurationID, err)
		return "", "", err
	}

	return vmName, strings.ToLower(vmssFlexName), nil
}

func (fs *FlexScaleSet) getNodeInfoByIPConfigurationID(ipConfigurationID string) (string, string, network.Interface, error) {
	matches := nicIDRE.FindStringSubmatch(ipConfigurationID)
	if len(matches) != 3 {
		klog.V(4).Infof("Can not extract nic name from ipConfigurationID (%s)", ipConfigurationID)
		return "", "", network.Interface{}, fmt.Errorf("invalid ip config ID %s", ipConfigurationID)
	}

	nicResourceGroup, nicName := matches[1], matches[2]
	if nicResourceGroup == "" || nicName == "" {
		return "", "", network.Interface{}, fmt.Errorf("invalid ip config ID %s", ipConfigurationID)
	}
	ctx, cancel := getContextWithCancel()
	defer cancel()
	nic, rerr := fs.InterfacesClient.Get(ctx, nicResourceGroup, nicName, "")
	if rerr != nil {
		return "", "", network.Interface{}, fmt.Errorf("GetNodeNameByIPConfigurationID(%s): failed to get interface of name %s: %w", ipConfigurationID, nicName, rerr.Error())
	}
	vmID := ""
	if nic.InterfacePropertiesFormat != nil && nic.VirtualMachine != nil {
		vmID = to.String(nic.VirtualMachine.ID)
	}
	if vmID == "" {
		klog.V(2).Infof("GetNodeNameByIPConfigurationID(%s): empty vmID", ipConfigurationID)
		return "", "", network.Interface{}, nil
	}

	matches = vmIDRE.FindStringSubmatch(vmID)
	if len(matches) != 2 {
		return "", "", network.Interface{}, fmt.Errorf("invalid virtual machine ID %s", vmID)
	}
	vmName := matches[1]

	vmssFlexName, err := fs.getNodeVmssFlexName(vmName)

	if err != nil {
		klog.Errorf("Unable to get the vmss flex name by node name %s: %v", vmName, err)
		return "", "", network.Interface{}, err
	}

	return vmName, strings.ToLower(vmssFlexName), nic, nil
}

func (fs *FlexScaleSet) getNodeInformationByIPConfigurationID(ipConfigurationID string) (string, string, string, error) {
	matches := nicIDRE.FindStringSubmatch(ipConfigurationID)
	if len(matches) != 3 {
		klog.V(4).Infof("Can not extract nic name from ipConfigurationID (%s)", ipConfigurationID)
		return "", "", "", fmt.Errorf("invalid ip config ID %s", ipConfigurationID)
	}

	nicResourceGroup, nicName := matches[1], matches[2]
	if nicResourceGroup == "" || nicName == "" {
		return "", "", "", fmt.Errorf("invalid ip config ID %s", ipConfigurationID)
	}

	vmName := strings.Replace(nicName, "-nic", "", 1)

	vmssFlexName, err := fs.getNodeVmssFlexName(vmName)

	if err != nil {
		klog.Errorf("Unable to get the vmss flex name by node name %s: %v", vmName, err)
		return "", "", "", err
	}

	return vmName, strings.ToLower(vmssFlexName), nicName, nil
}

// ------------------------------------------------------------

// GetNodeCIDRMaskByProviderID returns the node CIDR subnet mask by provider ID.
func (fs *FlexScaleSet) GetNodeCIDRMasksByProviderID(providerID string) (int, int, error) {
	nodeName, err := fs.GetNodeNameByProviderID(providerID)
	vmName := mapNodeNameToVMName(nodeName)
	if err != nil {
		klog.Errorf("Unable to get the vmss flex vm node name by providerID %s: %v", providerID, err)
		return 0, 0, err
	}

	vmssFlex, err := fs.getVmssFlexByNodeName(vmName, azcache.CacheReadTypeDefault)
	if err != nil {
		if errors.Is(err, cloudprovider.InstanceNotFound) {
			return consts.DefaultNodeMaskCIDRIPv4, consts.DefaultNodeMaskCIDRIPv6, nil
		}
		return 0, 0, err
	}

	var ipv4Mask, ipv6Mask int
	if v4, ok := vmssFlex.Tags[consts.VMSetCIDRIPV4TagKey]; ok && v4 != nil {
		ipv4Mask, err = strconv.Atoi(to.String(v4))
		if err != nil {
			klog.Errorf("GetNodeCIDRMasksByProviderID: error when paring the value of the ipv4 mask size %s: %v", to.String(v4), err)
		}
	}
	if v6, ok := vmssFlex.Tags[consts.VMSetCIDRIPV6TagKey]; ok && v6 != nil {
		ipv6Mask, err = strconv.Atoi(to.String(v6))
		if err != nil {
			klog.Errorf("GetNodeCIDRMasksByProviderID: error when paring the value of the ipv6 mask size%s: %v", to.String(v6), err)
		}
	}

	return ipv4Mask, ipv6Mask, nil

}

// -------------------------------------
// EnsureHostInPool ensures the given VM's Primary NIC's Primary IP Configuration is
// participating in the specified LoadBalancer Backend Pool, which returns (resourceGroup, vmasName, instanceID, vmssVM, error).
func (fs *FlexScaleSet) EnsureHostInPool(service *v1.Service, nodeName types.NodeName, backendPoolID string, vmSetNameOfLB string) (string, string, string, *compute.VirtualMachineScaleSetVM, error) {
	serviceName := getServiceName(service)
	vmName := mapNodeNameToVMName(nodeName)
	vmssFlexName, err := fs.getNodeVmssFlexName(vmName)
	if err != nil {
		klog.Errorf("EnsureHostInPool: failed to get VMSS Flex Name %s: %v", vmName, err)
		return "", "", "", nil, nil
	}

	// Check scale set name:
	// - For basic SKU load balancer, return nil if the node's scale set is mismatched with vmSetNameOfLB.
	// - For single standard SKU load balancer, backend could belong to multiple VMSS, so we
	//   don't check vmSet for it.
	// - For multiple standard SKU load balancers, the behavior is similar to the basic load balancer
	needCheck := false
	if !fs.useStandardLoadBalancer() {
		// need to check the vmSet name when using the basic LB
		needCheck = true
	} else if fs.EnableMultipleStandardLoadBalancers {
		// need to check the vmSet name when using multiple standard LBs
		needCheck = true

		// ensure the vm that is supposed to share the primary SLB in the backendpool of the primary SLB
		if strings.EqualFold(fs.GetPrimaryVMSetName(), vmSetNameOfLB) &&
			fs.getVMSetNamesSharingPrimarySLB().Has(strings.ToLower(vmssFlexName)) {
			klog.V(4).Infof("EnsureHostInPool: the vm %s in the vmSet %s is supposed to share the primary SLB",
				nodeName, vmssFlexName)
			needCheck = false
		}
	}
	if vmSetNameOfLB != "" && needCheck && !strings.EqualFold(vmSetNameOfLB, vmssFlexName) {
		klog.V(3).Infof("EnsureHostInPool skips node %s because it is not in the ScaleSet %s", vmName, vmSetNameOfLB)
		return "", "", "", nil, errNotInVMSet
	}

	nic, err := fs.GetPrimaryInterface(vmName)
	if err != nil {
		if errors.Is(err, cloudprovider.InstanceNotFound) {
			klog.Infof("EnsureHostInPool: skipping node %s because it is not found", vmName)
			return "", "", "", nil, nil
		}

		klog.Errorf("error: fs.EnsureHostInPool(%s), s.GetPrimaryInterface(%s), vmSetNameOfLB: %s, err=%v", vmName, vmName, vmSetNameOfLB, err)
		return "", "", "", nil, err
	}
	if nic.ProvisioningState == consts.NicFailedState {
		klog.Warningf("EnsureHostInPool skips node %s because its primary nic %s is in Failed state", nodeName, *nic.Name)
		return "", "", "", nil, nil
	}

	var primaryIPConfig *network.InterfaceIPConfiguration
	ipv6 := utilnet.IsIPv6String(service.Spec.ClusterIP)
	if !fs.Cloud.ipv6DualStackEnabled && !ipv6 {
		primaryIPConfig, err = getPrimaryIPConfig(nic)
		if err != nil {
			return "", "", "", nil, err
		}
	} else {
		primaryIPConfig, err = getIPConfigByIPFamily(nic, ipv6)
		if err != nil {
			return "", "", "", nil, err
		}
	}

	foundPool := false
	newBackendPools := []network.BackendAddressPool{}
	if primaryIPConfig.LoadBalancerBackendAddressPools != nil {
		newBackendPools = *primaryIPConfig.LoadBalancerBackendAddressPools
	}
	for _, existingPool := range newBackendPools {
		if strings.EqualFold(backendPoolID, *existingPool.ID) {
			foundPool = true
			break
		}
	}
	// The backendPoolID has already been found from existing LoadBalancerBackendAddressPools.
	if foundPool {
		return "", "", "", nil, nil
	}

	if fs.useStandardLoadBalancer() && len(newBackendPools) > 0 {
		// Although standard load balancer supports backends from multiple availability
		// sets, the same network interface couldn't be added to more than one load balancer of
		// the same type. Omit those nodes (e.g. masters) so Azure ARM won't complain
		// about this.
		newBackendPoolsIDs := make([]string, 0, len(newBackendPools))
		for _, pool := range newBackendPools {
			if pool.ID != nil {
				newBackendPoolsIDs = append(newBackendPoolsIDs, *pool.ID)
			}
		}
		isSameLB, oldLBName, err := isBackendPoolOnSameLB(backendPoolID, newBackendPoolsIDs)
		if err != nil {
			return "", "", "", nil, err
		}
		if !isSameLB {
			klog.V(4).Infof("Node %q has already been added to LB %q, omit adding it to a new one", nodeName, oldLBName)
			return "", "", "", nil, nil
		}
	}

	newBackendPools = append(newBackendPools,
		network.BackendAddressPool{
			ID: to.StringPtr(backendPoolID),
		})

	primaryIPConfig.LoadBalancerBackendAddressPools = &newBackendPools

	nicName := *nic.Name
	klog.V(3).Infof("nicupdate(%s): nic(%s) - updating", serviceName, nicName)
	err = fs.CreateOrUpdateInterface(service, nic)
	if err != nil {
		return "", "", "", nil, err
	}

	// Get the node resource group.
	nodeResourceGroup, err := fs.GetNodeResourceGroup(vmName)
	if err != nil {
		return "", "", "", nil, err
	}

	return nodeResourceGroup, vmssFlexName, vmName, nil, nil

}

func (fs *FlexScaleSet) ensureVMSSFlexInPool(service *v1.Service, nodes []*v1.Node, backendPoolID string, vmSetNameOfLB string) error {
	klog.V(2).Infof("ensureVMSSInPool: ensuring VMSS Flex with backendPoolID %s", backendPoolID)
	vmssFlexIDsMap := make(map[string]bool)

	// the single standard load balancer supports multiple vmss in its backend while
	// multiple standard load balancers and the basic load balancer doesn't
	if fs.useStandardLoadBalancer() && !fs.EnableMultipleStandardLoadBalancers {
		for _, node := range nodes {
			if fs.excludeMasterNodesFromStandardLB() && isControlPlaneNode(node) {
				continue
			}

			shouldExcludeLoadBalancer, err := fs.ShouldNodeExcludedFromLoadBalancer(node.Name)
			if err != nil {
				klog.Errorf("ShouldNodeExcludedFromLoadBalancer(%s) failed with error: %v", node.Name, err)
				return err
			}
			if shouldExcludeLoadBalancer {
				klog.V(4).Infof("Excluding unmanaged/external-resource-group node %q", node.Name)
				continue
			}

			// in this scenario the vmSetName is an empty string and the name of vmss should be obtained from the provider IDs of nodes
			vmssFlexID, err := fs.getNodeVmssFlexID(node.Name)
			if err != nil {
				klog.Error("ensureVMSSInPool: failed to get VMSS Flex ID of node: %s, will skip checking and continue", node.Name)
				continue
			}
			resourceGroupName, err := fs.GetNodeResourceGroup(node.Name)
			if err != nil {
				klog.Error("ensureVMSSInPool: failed to get resoure group of node: %s, will skip checking and continue", node.Name)
				continue
			}

			// only vmsses in the resource group same as it's in azure config are included
			if strings.EqualFold(resourceGroupName, fs.ResourceGroup) {
				vmssFlexIDsMap[vmssFlexID] = true
			}
		}
	} else {
		vmssFlexID, err := fs.getVmssFlexIDByName(vmSetNameOfLB)
		if err != nil {
			klog.Error("ensureVMSSInPool: failed to get VMSS Flex ID of vmSet: %s, ", vmSetNameOfLB)
			return err
		}
		vmssFlexIDsMap[vmssFlexID] = true
	}

	klog.V(2).Infof("ensureVMSSInPool begins to update VMSS %v with backendPoolID %s", vmssFlexIDsMap, backendPoolID)
	for vmssFlexID := range vmssFlexIDsMap {
		vmssFlex, err := fs.getVmssFlexByVmssFlexID(vmssFlexID, azcache.CacheReadTypeDefault)
		if err != nil {
			return err
		}
		vmssFlexName := *vmssFlex.Name

		// When vmss is being deleted, CreateOrUpdate API would report "the vmss is being deleted" error.
		// Since it is being deleted, we shouldn't send more CreateOrUpdate requests for it.
		if vmssFlex.ProvisioningState != nil && strings.EqualFold(*vmssFlex.ProvisioningState, consts.VirtualMachineScaleSetsDeallocating) {
			klog.V(3).Infof("ensureVMSSInPool: found vmss %s being deleted, skipping", vmssFlexID)
			continue
		}

		if vmssFlex.VirtualMachineProfile == nil || vmssFlex.VirtualMachineProfile.NetworkProfile == nil || vmssFlex.VirtualMachineProfile.NetworkProfile.NetworkInterfaceConfigurations == nil {
			klog.V(4).Infof("EnsureHostInPool: cannot obtain the primary network interface configuration of vmss %s, just skip it as it might not have default vm profile", vmssFlexID)
			continue
		}
		vmssNIC := *vmssFlex.VirtualMachineProfile.NetworkProfile.NetworkInterfaceConfigurations
		primaryNIC, err := fs.getPrimaryNetworkInterfaceConfigurationForScaleSet(vmssNIC)
		if err != nil {
			return err
		}
		var primaryIPConfig *compute.VirtualMachineScaleSetIPConfiguration
		ipv6 := utilnet.IsIPv6String(service.Spec.ClusterIP)
		// Find primary network interface configuration.
		if !fs.Cloud.ipv6DualStackEnabled && !ipv6 {
			// Find primary IP configuration.
			primaryIPConfig, err = getPrimaryIPConfigFromVMSSNetworkConfig(primaryNIC)
			if err != nil {
				return err
			}
		} else {
			primaryIPConfig, err = getConfigForScaleSetByIPFamily(primaryNIC, "", ipv6)
			if err != nil {
				return err
			}
		}

		loadBalancerBackendAddressPools := []compute.SubResource{}
		if primaryIPConfig.LoadBalancerBackendAddressPools != nil {
			loadBalancerBackendAddressPools = *primaryIPConfig.LoadBalancerBackendAddressPools
		}

		var found bool
		for _, loadBalancerBackendAddressPool := range loadBalancerBackendAddressPools {
			if strings.EqualFold(*loadBalancerBackendAddressPool.ID, backendPoolID) {
				found = true
				break
			}
		}
		if found {
			continue
		}

		if fs.useStandardLoadBalancer() && len(loadBalancerBackendAddressPools) > 0 {
			// Although standard load balancer supports backends from multiple scale
			// sets, the same network interface couldn't be added to more than one load balancer of
			// the same type. Omit those nodes (e.g. masters) so Azure ARM won't complain
			// about this.
			newBackendPoolsIDs := make([]string, 0, len(loadBalancerBackendAddressPools))
			for _, pool := range loadBalancerBackendAddressPools {
				if pool.ID != nil {
					newBackendPoolsIDs = append(newBackendPoolsIDs, *pool.ID)
				}
			}
			isSameLB, oldLBName, err := isBackendPoolOnSameLB(backendPoolID, newBackendPoolsIDs)
			if err != nil {
				return err
			}
			if !isSameLB {
				klog.V(4).Infof("VMSS %q has already been added to LB %q, omit adding it to a new one", vmssFlexID, oldLBName)
				return nil
			}
		}

		// Compose a new vmss with added backendPoolID.
		loadBalancerBackendAddressPools = append(loadBalancerBackendAddressPools,
			compute.SubResource{
				ID: to.StringPtr(backendPoolID),
			})
		primaryIPConfig.LoadBalancerBackendAddressPools = &loadBalancerBackendAddressPools
		newVMSS := compute.VirtualMachineScaleSet{
			Location: vmssFlex.Location,
			VirtualMachineScaleSetProperties: &compute.VirtualMachineScaleSetProperties{
				VirtualMachineProfile: &compute.VirtualMachineScaleSetVMProfile{
					NetworkProfile: &compute.VirtualMachineScaleSetNetworkProfile{
						NetworkInterfaceConfigurations: &vmssNIC,
					},
				},
			},
		}

		klog.V(2).Infof("ensureVMSSInPool begins to update vmss(%s) with new backendPoolID %s", vmssFlexName, backendPoolID)
		rerr := fs.CreateOrUpdateVMSS(fs.ResourceGroup, vmssFlexName, newVMSS)
		if rerr != nil {
			klog.Errorf("ensureVMSSInPool CreateOrUpdateVMSS(%s) with new backendPoolID %s, err: %v", vmssFlexName, backendPoolID, err)
			return rerr.Error()
		}
	}
	return nil
}

// getPrimaryNetworkInterfaceConfigurationForScaleSet gets primary network interface configuration for scale set.
func (fs *FlexScaleSet) getPrimaryNetworkInterfaceConfigurationForScaleSet(networkConfigurations []compute.VirtualMachineScaleSetNetworkConfiguration) (*compute.VirtualMachineScaleSetNetworkConfiguration, error) {
	if len(networkConfigurations) == 1 {
		return &networkConfigurations[0], nil
	}

	for idx := range networkConfigurations {
		networkConfig := &networkConfigurations[idx]
		if networkConfig.Primary != nil && *networkConfig.Primary {
			return networkConfig, nil
		}
	}

	return nil, fmt.Errorf("failed to find a primary network configuration for the scale set")
}

// EnsureHostsInPool ensures the given Node's primary IP configurations are
// participating in the specified LoadBalancer Backend Pool.
func (fs *FlexScaleSet) EnsureHostsInPool(service *v1.Service, nodes []*v1.Node, backendPoolID string, vmSetNameOfLB string) error {
	mc := metrics.NewMetricContext("services", "vmssflex_ensure_hosts_in_pool", fs.ResourceGroup, fs.SubscriptionID, getServiceName(service))
	isOperationSucceeded := false
	defer func() {
		mc.ObserveOperationWithResult(isOperationSucceeded)
	}()
	hostUpdates := make([]func() error, 0, len(nodes))

	for _, node := range nodes {
		localNodeName := node.Name
		if fs.useStandardLoadBalancer() && fs.excludeMasterNodesFromStandardLB() && isControlPlaneNode(node) {
			klog.V(4).Infof("Excluding master node %q from load balancer backendpool %q", localNodeName, backendPoolID)
			continue
		}

		shouldExcludeLoadBalancer, err := fs.ShouldNodeExcludedFromLoadBalancer(localNodeName)
		if err != nil {
			klog.Errorf("ShouldNodeExcludedFromLoadBalancer(%s) failed with error: %v", localNodeName, err)
			return err
		}
		if shouldExcludeLoadBalancer {
			klog.V(4).Infof("Excluding unmanaged/external-resource-group node %q", localNodeName)
			continue
		}

		f := func() error {
			_, _, _, _, err := fs.EnsureHostInPool(service, types.NodeName(localNodeName), backendPoolID, vmSetNameOfLB)
			if err != nil {
				return fmt.Errorf("ensure(%s): backendPoolID(%s) - failed to ensure host in pool: %w", getServiceName(service), backendPoolID, err)
			}
			return nil
		}
		hostUpdates = append(hostUpdates, f)
	}

	errs := utilerrors.AggregateGoroutines(hostUpdates...)
	if errs != nil {
		return utilerrors.Flatten(errs)
	}

	err := fs.ensureVMSSFlexInPool(service, nodes, backendPoolID, vmSetNameOfLB)
	if err != nil {
		return err
	}

	isOperationSucceeded = true
	return nil
}

//EnsureBackendPoolDeletedFromVMSets ensures the loadBalancer backendAddressPools deleted from the specified VMSS Flex
func (fs *FlexScaleSet) EnsureBackendPoolDeletedFromVMSets(vmssNamesMap map[string]bool, backendPoolID string) error {
	vmssUpdaters := make([]func() error, 0, len(vmssNamesMap))
	errors := make([]error, 0, len(vmssNamesMap))
	for vmssName := range vmssNamesMap {
		vmssName := vmssName
		vmss, err := fs.getVmssFlexByName(vmssName)
		if err != nil {
			klog.Errorf("EnsureBackendPoolDeletedFromVMSets: failed to get VMSS %s: %v", vmssName, err)
			errors = append(errors, err)
			continue
		}

		// When vmss is being deleted, CreateOrUpdate API would report "the vmss is being deleted" error.
		// Since it is being deleted, we shouldn't send more CreateOrUpdate requests for it.
		if vmss.ProvisioningState != nil && strings.EqualFold(*vmss.ProvisioningState, consts.VirtualMachineScaleSetsDeallocating) {
			klog.V(3).Infof("EnsureBackendPoolDeletedFromVMSets: found vmss %s being deleted, skipping", vmssName)
			continue
		}
		if vmss.VirtualMachineProfile == nil || vmss.VirtualMachineProfile.NetworkProfile == nil || vmss.VirtualMachineProfile.NetworkProfile.NetworkInterfaceConfigurations == nil {
			klog.V(4).Infof("EnsureBackendPoolDeletedFromVMSets: cannot obtain the primary network interface configurations, of vmss %s", vmssName)
			continue
		}
		vmssNIC := *vmss.VirtualMachineProfile.NetworkProfile.NetworkInterfaceConfigurations
		primaryNIC, err := fs.getPrimaryNetworkInterfaceConfigurationForScaleSet(vmssNIC)
		if err != nil {
			klog.Errorf("EnsureBackendPoolDeletedFromVMSets: failed to get the primary network interface config of the VMSS %s: %v", vmssName, err)
			errors = append(errors, err)
			continue
		}
		primaryIPConfig, err := getPrimaryIPConfigFromVMSSNetworkConfig(primaryNIC)
		if err != nil {
			klog.Errorf("EnsureBackendPoolDeletedFromVMSets: failed to the primary IP config from the VMSS %s's network config : %v", vmssName, err)
			errors = append(errors, err)
			continue
		}
		loadBalancerBackendAddressPools := []compute.SubResource{}
		if primaryIPConfig.LoadBalancerBackendAddressPools != nil {
			loadBalancerBackendAddressPools = *primaryIPConfig.LoadBalancerBackendAddressPools
		}

		var found bool
		var newBackendPools []compute.SubResource
		for i := len(loadBalancerBackendAddressPools) - 1; i >= 0; i-- {
			curPool := loadBalancerBackendAddressPools[i]
			if strings.EqualFold(backendPoolID, *curPool.ID) {
				klog.V(10).Infof("EnsureBackendPoolDeletedFromVMSets gets unwanted backend pool %q for VMSS %s", backendPoolID, vmssName)
				found = true
				newBackendPools = append(loadBalancerBackendAddressPools[:i], loadBalancerBackendAddressPools[i+1:]...)
			}
		}
		if !found {
			continue
		}

		vmssUpdaters = append(vmssUpdaters, func() error {
			// Compose a new vmss with added backendPoolID.
			primaryIPConfig.LoadBalancerBackendAddressPools = &newBackendPools
			newVMSS := compute.VirtualMachineScaleSet{
				Location: vmss.Location,
				VirtualMachineScaleSetProperties: &compute.VirtualMachineScaleSetProperties{
					VirtualMachineProfile: &compute.VirtualMachineScaleSetVMProfile{
						NetworkProfile: &compute.VirtualMachineScaleSetNetworkProfile{
							NetworkInterfaceConfigurations: &vmssNIC,
						},
					},
				},
			}

			klog.V(2).Infof("ensureBackendPoolDeletedFromVMSS begins to update vmss(%s) with backendPoolID %s", vmssName, backendPoolID)
			rerr := fs.CreateOrUpdateVMSS(fs.ResourceGroup, vmssName, newVMSS)
			if rerr != nil {
				klog.Errorf("ensureBackendPoolDeletedFromVMSS CreateOrUpdateVMSS(%s) with new backendPoolID %s, err: %v", vmssName, backendPoolID, rerr)
				return rerr.Error()
			}

			return nil
		})
	}

	errs := utilerrors.AggregateGoroutines(vmssUpdaters...)
	if errs != nil {
		return utilerrors.Flatten(errs)
	}
	// Fail if there are other errors.
	if len(errors) > 0 {
		return utilerrors.Flatten(utilerrors.NewAggregate(errors))
	}

	return nil
}

// EnsureBackendPoolDeleted ensures the loadBalancer backendAddressPools deleted from the specified nodes.
func (fs *FlexScaleSet) EnsureBackendPoolDeleted(service *v1.Service, backendPoolID, vmSetName string, backendAddressPools *[]network.BackendAddressPool, deleteFromVMSet bool) error {
	// Returns nil if backend address pools already deleted.
	if backendAddressPools == nil {
		return nil
	}

	mc := metrics.NewMetricContext("services", "vmssflex_ensure_backend_pool_deleted", fs.ResourceGroup, fs.SubscriptionID, getServiceName(service))
	isOperationSucceeded := false
	defer func() {
		mc.ObserveOperationWithResult(isOperationSucceeded)
	}()

	ipConfigurationIDs := []string{}
	for _, backendPool := range *backendAddressPools {
		if strings.EqualFold(to.String(backendPool.ID), backendPoolID) && backendPool.BackendAddressPoolPropertiesFormat != nil && backendPool.BackendIPConfigurations != nil {
			for _, ipConf := range *backendPool.BackendIPConfigurations {
				if ipConf.ID == nil {
					continue
				}

				ipConfigurationIDs = append(ipConfigurationIDs, *ipConf.ID)
			}
		}
	}

	vmssFlexNamesMap := make(map[string]bool)
	vmssFlexVMNameMap := make(map[string]string)
	allErrs := make([]error, 0)
	for i := range ipConfigurationIDs {
		ipConfigurationID := ipConfigurationIDs[i]
		nodeName, vmssFlexName, nicName, err := fs.getNodeInformationByIPConfigurationID(ipConfigurationID)
		if err != nil {
			continue
		}
		if nodeName == "" {
			continue
		}
		resourceGroupName, err := fs.GetNodeResourceGroup(nodeName)
		if err != nil {
			continue
		}
		// only vmsses in the resource group same as it's in azure config are included
		if strings.EqualFold(resourceGroupName, fs.ResourceGroup) {
			if fs.useStandardLoadBalancer() && !fs.EnableMultipleStandardLoadBalancers {
				vmssFlexNamesMap[vmssFlexName] = true
				vmssFlexVMNameMap[nodeName] = nicName
			} else {
				if strings.EqualFold(vmssFlexName, vmSetName) {
					vmssFlexNamesMap[vmSetName] = true
					vmssFlexVMNameMap[nodeName] = nicName
				} else {
					// Only remove nodes belonging to specified vmSet to basic LB backends.
					continue
				}
			}

		}
	}

	// 1. Ensure the backendPoolID is deleted from the VMSS.
	klog.V(2).Infof("1. Ensure the backendPoolID is deleted from the VMSS.")
	if deleteFromVMSet {
		err := fs.EnsureBackendPoolDeletedFromVMSets(vmssFlexNamesMap, backendPoolID)
		if err != nil {
			allErrs = append(allErrs, err)
		}
	}

	klog.V(2).Infof("2. Ensure the backendPoolID is deleted from the VMSS VMs.")
	// 2. Ensure the backendPoolID is deleted from the VMSS VMs.
	klog.V(2).Infof("go into fs.ensureBackendPoolDeletedFromNode, vmssFlexVMNameMap: %s, size: %s", vmssFlexVMNameMap, len(vmssFlexVMNameMap))
	err := fs.ensureBackendPoolDeletedFromNode(vmssFlexVMNameMap, backendPoolID)
	klog.V(2).Infof("exit from fs.ensureBackendPoolDeletedFromNode")
	if err != nil {
		allErrs = append(allErrs, err)
	}

	if len(allErrs) > 0 {
		return utilerrors.Flatten(utilerrors.NewAggregate(allErrs))
	}

	isOperationSucceeded = true
	return nil

}

func (fs *FlexScaleSet) ensureBackendPoolDeletedFromNode(vmssFlexVMNameMap map[string]string, backendPoolID string) error {
	nicUpdaters := make([]func() error, 0)
	allErrs := make([]error, 0)
	i := 0
	for nodeName, nicName := range vmssFlexVMNameMap {
		i++
		klog.V(2).Infof("i = %s", i)

		ctx, cancel := getContextWithCancel()
		defer cancel()
		nic, rerr := fs.InterfacesClient.Get(ctx, fs.ResourceGroup, nicName, "")
		if rerr != nil {
			return fmt.Errorf("ensureBackendPoolDeletedFromNode: failed to get interface of name %s: %w", nicName, rerr.Error())
		}

		if nic.ProvisioningState == consts.NicFailedState {
			klog.Warningf("EnsureBackendPoolDeleted skips node %s because its primary nic %s is in Failed state", nodeName, *nic.Name)
			continue
		}

		if nic.InterfacePropertiesFormat != nil && nic.InterfacePropertiesFormat.IPConfigurations != nil {
			newIPConfigs := *nic.IPConfigurations
			for j, ipConf := range newIPConfigs {
				if !to.Bool(ipConf.Primary) {
					continue
				}
				// found primary ip configuration
				if ipConf.LoadBalancerBackendAddressPools != nil {
					newLBAddressPools := *ipConf.LoadBalancerBackendAddressPools
					for k := len(newLBAddressPools) - 1; k >= 0; k-- {
						pool := newLBAddressPools[k]
						if strings.EqualFold(to.String(pool.ID), backendPoolID) {
							newLBAddressPools = append(newLBAddressPools[:k], newLBAddressPools[k+1:]...)
							break
						}
					}
					newIPConfigs[j].LoadBalancerBackendAddressPools = &newLBAddressPools
				}
			}
			nic.IPConfigurations = &newIPConfigs

			nicUpdaters = append(nicUpdaters, func() error {
				ctx, cancel := getContextWithCancel()
				defer cancel()
				klog.V(2).Infof("EnsureBackendPoolDeleted begins to CreateOrUpdate for NIC(%s, %s) with backendPoolID %s", fs.resourceGroup, to.String(nic.Name), backendPoolID)
				rerr := fs.InterfacesClient.CreateOrUpdate(ctx, fs.ResourceGroup, to.String(nic.Name), nic)
				if rerr != nil {
					klog.Errorf("EnsureBackendPoolDeleted CreateOrUpdate for NIC(%s, %s) failed with error %v", fs.resourceGroup, to.String(nic.Name), rerr.Error())
					return rerr.Error()
				}
				klog.V(2).Infof("EnsureBackendPoolDeleted done")
				return nil
			})
		}
	}
	klog.V(2).Infof("nicUpdaters size: %s", len(nicUpdaters))
	errs := utilerrors.AggregateGoroutines(nicUpdaters...)
	if errs != nil {
		allErrs = append(allErrs, utilerrors.Flatten(errs))
	}
	if len(allErrs) > 0 {
		return utilerrors.Flatten(utilerrors.NewAggregate(allErrs))
	}
	return nil
}<|MERGE_RESOLUTION|>--- conflicted
+++ resolved
@@ -77,21 +77,8 @@
 	return fs, nil
 }
 
-<<<<<<< HEAD
 // ------------------------------------------------------------
-// GetNodeNameByProviderID gets the node name by provider ID.
-func (fs *FlexScaleSet) GetNodeNameByProviderID(providerID string) (types.NodeName, error) {
-	// NodeName is part of providerID for standard instances.
-	matches := providerIDRE.FindStringSubmatch(providerID)
-	if len(matches) != 2 {
-		return "", errors.New("error splitting providerID")
-	}
-
-	return types.NodeName(matches[1]), nil
-}
-
-=======
->>>>>>> fac764a6
+
 // GetPrimaryVMSetName returns the VM set name depending on the configured vmType.
 // It returns config.PrimaryScaleSetName for vmss and config.PrimaryAvailabilitySetName for standard vmType.
 func (fs *FlexScaleSet) GetPrimaryVMSetName() string {
@@ -173,9 +160,6 @@
 	return vmssFlexNames, nil
 }
 
-<<<<<<< HEAD
-// ------------------------------------------------------------
-=======
 // GetNodeNameByProviderID gets the node name by provider ID.
 // providerID example:
 // azure:///subscriptions/sub/resourceGroups/rg/providers/Microsoft.Compute/virtualMachines/flexprofile-mp-0_df53ee36
@@ -194,7 +178,6 @@
 	}
 	return types.NodeName(nodeName), nil
 }
->>>>>>> fac764a6
 
 // GetInstanceIDByNodeName gets the cloud provider ID by node name.
 // It must return ("", cloudprovider.InstanceNotFound) if the instance does
@@ -204,20 +187,13 @@
 	if err != nil {
 		return "", err
 	}
-<<<<<<< HEAD
+	if machine.ID == nil {
+		return "", fmt.Errorf("ProviderID of node(%s) is nil", name)
+	}
 	resourceID := *machine.ID
 	convertedResourceID, err := ConvertResourceGroupNameToLower(resourceID)
 	if err != nil {
-		klog.Errorf("convertResourceGroupNameToLower failed with error: %v", err)
-=======
-	if machine.ID == nil {
-		return "", fmt.Errorf("ProviderID of node(%s) is nil", name)
-	}
-	resourceID := *machine.ID
-	convertedResourceID, err := ConvertResourceGroupNameToLower(resourceID)
-	if err != nil {
 		klog.Errorf("ConvertResourceGroupNameToLower failed with error: %v", err)
->>>>>>> fac764a6
 		return "", err
 	}
 	return convertedResourceID, nil
